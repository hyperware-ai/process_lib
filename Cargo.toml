[package]
name = "hyperware_process_lib"
authors = ["Sybil Technologies AG"]
<<<<<<< HEAD
version = "1.0.4"
=======
version = "1.0.6"
>>>>>>> 33118ab6
edition = "2021"
description = "A library for writing Hyperware processes in Rust."
homepage = "https://hyperware.ai"
repository = "https://github.com/hyperware-ai/process_lib"
license = "Apache-2.0"

[features]
logging = ["dep:color-eyre", "dep:tracing", "dep:tracing-error", "dep:tracing-subscriber"]
simulation-mode = []

[dependencies]
alloy-primitives = "0.8.15"
alloy-sol-macro = "0.8.15"
alloy-sol-types = "0.8.15"
alloy = { version = "0.8.1", features = [
    "json-rpc",
    "rpc-client",
    "rpc-types",
    "signers",
    "signer-local",
    "consensus",
    "network",
] }
hex = "0.4.3"
sha3 = "0.10.8"
anyhow = "1.0"
bincode = "1.3.3"
color-eyre = { version = "0.6", features = ["capture-spantrace"], optional = true }
http = "1.0.0"
mime_guess = "2.0"
serde = { version = "1.0", features = ["derive"] }
serde_json = "1.0.120"
rand = "0.8"
regex = "1.11.1"
rmp-serde = "1.1.2"
thiserror = "1.0"
tracing = { version = "0.1", optional = true }
tracing-error = { version = "0.2", optional = true }
tracing-subscriber = { version = "0.3", features = ["env-filter", "json", "std"], optional = true }
url = "2.4.1"
wit-bindgen = "0.36.0"<|MERGE_RESOLUTION|>--- conflicted
+++ resolved
@@ -1,11 +1,7 @@
 [package]
 name = "hyperware_process_lib"
 authors = ["Sybil Technologies AG"]
-<<<<<<< HEAD
-version = "1.0.4"
-=======
 version = "1.0.6"
->>>>>>> 33118ab6
 edition = "2021"
 description = "A library for writing Hyperware processes in Rust."
 homepage = "https://hyperware.ai"
