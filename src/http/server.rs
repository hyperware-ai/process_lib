use crate::vfs::{FileType, VfsAction, VfsRequest, VfsResponse};
use crate::{
    get_blob, Address, LazyLoadBlob as KiBlob, Message, Request as KiRequest,
    Response as KiResponse,
};
pub use http::StatusCode;
use http::{HeaderMap, HeaderName, HeaderValue};
use serde::{Deserialize, Serialize};
use std::collections::{HashMap, HashSet};
use thiserror::Error;

<<<<<<< HEAD
/// HTTP Request received from the `http-server:distro:sys` service as a
=======
/// [`crate::Request`] received from the `http_server:distro:sys` service as a
>>>>>>> d4bd3726
/// result of either an HTTP or WebSocket binding, created via [`HttpServerAction`].
#[derive(Clone, Debug, Serialize, Deserialize)]
pub enum HttpServerRequest {
    Http(IncomingHttpRequest),
    /// Processes will receive this kind of request when a client connects to them.
    /// If a process does not want this websocket open, they should issue a [`crate::Request`]
    /// containing a [`HttpServerAction::WebSocketClose`] message and this channel ID.
    WebSocketOpen {
        path: String,
        channel_id: u32,
    },
    /// Processes can both SEND and RECEIVE this kind of [`crate::Request`]
    /// (send as [`HttpServerAction::WebSocketPush`]).
    /// When received, will contain the message bytes as [`crate::LazyLoadBlob`].
    WebSocketPush {
        channel_id: u32,
        message_type: WsMessageType,
    },
    /// Receiving will indicate that the client closed the socket. Can be sent to close
    /// from the server-side, as [`type@HttpServerAction::WebSocketClose`].
    WebSocketClose(u32),
}

impl HttpServerRequest {
    /// Parse a byte slice into an [`HttpServerRequest`].
    pub fn from_bytes(bytes: &[u8]) -> serde_json::Result<Self> {
        serde_json::from_slice(bytes)
    }

    /// Filter the general-purpose [`HttpServerRequest`], which contains HTTP requests
    /// and WebSocket messages, into just the HTTP request. Consumes the original request
    /// and returns `None` if the request was WebSocket-related.
    pub fn request(self) -> Option<IncomingHttpRequest> {
        match self {
            HttpServerRequest::Http(req) => Some(req),
            _ => None,
        }
    }
}

/// An HTTP request routed to a process as a result of a binding.
///
/// BODY is stored in the lazy_load_blob, as bytes.
#[derive(Clone, Debug, Serialize, Deserialize)]
pub struct IncomingHttpRequest {
    /// will parse to [`std::net::SocketAddr`]
    source_socket_addr: Option<String>,
    /// will parse to [`http::Method`]
    method: String,
    /// will parse to [`url::Url`]
    url: String,
    /// the matching path that was bound
    bound_path: String,
    /// will parse to [`http::HeaderMap`]
    headers: HashMap<String, String>,
    url_params: HashMap<String, String>,
    query_params: HashMap<String, String>,
}

impl IncomingHttpRequest {
    pub fn url(&self) -> Result<url::Url, url::ParseError> {
        url::Url::parse(&self.url)
    }

    pub fn method(&self) -> Result<http::Method, http::method::InvalidMethod> {
        http::Method::from_bytes(self.method.as_bytes())
    }

    pub fn source_socket_addr(&self) -> Result<std::net::SocketAddr, std::net::AddrParseError> {
        match &self.source_socket_addr {
            Some(addr) => addr.parse(),
            None => "".parse(),
        }
    }

    /// Returns the path that was originally bound, with an optional prefix stripped.
    /// The prefix would normally be the process ID as a &str, but it could be anything.
    pub fn bound_path(&self, process_id_to_strip: Option<&str>) -> &str {
        match process_id_to_strip {
            Some(process_id) => self
                .bound_path
                .strip_prefix(&format!("/{}", process_id))
                .unwrap_or(&self.bound_path),
            None => &self.bound_path,
        }
    }

    pub fn path(&self) -> Result<String, url::ParseError> {
        let url = url::Url::parse(&self.url)?;
        // skip the first path segment, which is the process ID.
        let Some(path) = url.path_segments() else {
            return Err(url::ParseError::InvalidDomainCharacter);
        };
        let path = path.skip(1).collect::<Vec<&str>>().join("/");
        Ok(format!("/{}", path))
    }

    pub fn headers(&self) -> HeaderMap {
        let mut header_map = HeaderMap::new();
        for (key, value) in self.headers.iter() {
            let key_bytes = key.as_bytes();
            let Ok(key_name) = HeaderName::from_bytes(key_bytes) else {
                continue;
            };
            let Ok(value_header) = HeaderValue::from_str(&value) else {
                continue;
            };
            header_map.insert(key_name, value_header);
        }
        header_map
    }

    pub fn url_params(&self) -> &HashMap<String, String> {
        &self.url_params
    }

    pub fn query_params(&self) -> &HashMap<String, String> {
        &self.query_params
    }
}

/// The possible message types for [`HttpServerRequest::WebSocketPush`].
/// Ping and Pong are limited to 125 bytes by the WebSockets protocol.
/// Text will be sent as a Text frame, with the [`crate::LazyLoadBlob`] bytes
/// being the UTF-8 encoding of the string. Binary will be sent as a
/// Binary frame containing the unmodified [`crate::LazyLoadBlob`] bytes.
#[derive(Clone, Copy, Debug, PartialEq, Serialize, Deserialize)]
pub enum WsMessageType {
    Text,
    Binary,
    Ping,
    Pong,
    Close,
}

<<<<<<< HEAD
/// Request type sent to `http-server:distro:sys` in order to configure it.
=======
/// [`crate::Request`] type sent to `http_server:distro:sys` in order to configure it.
>>>>>>> d4bd3726
///
/// If a [`crate::Response`] is expected, all actions will return a [`crate::Response`]
/// with the shape `Result<(), HttpServerActionError>` serialized to JSON.
#[derive(Clone, Debug, Serialize, Deserialize)]
pub enum HttpServerAction {
    /// Bind expects a [`crate::LazyLoadBlob`] if and only if `cache` is TRUE.
    /// The [`crate::LazyLoadBlob`] should be the static file to serve at this path.
    Bind {
        path: String,
        /// Set whether the HTTP request needs a valid login cookie, AKA, whether
        /// the user needs to be logged in to access this path.
        authenticated: bool,
        /// Set whether [`crate::Request`]s can be fielded from anywhere, or only the loopback address.
        local_only: bool,
        /// Set whether to bind the [`crate::LazyLoadBlob`] statically to this path. That is, take the
        /// [`crate::LazyLoadBlob`] bytes and serve them as the response to any request to this path.
        cache: bool,
    },
    /// SecureBind expects a [`crate::LazyLoadBlob`] if and only if `cache` is TRUE. The [`crate::LazyLoadBlob`] should
    /// be the static file to serve at this path.
    ///
    /// SecureBind is the same as Bind, except that it forces requests to be made from
    /// the unique subdomain of the process that bound the path. These requests are
    /// *always* authenticated, and *never* local_only. The purpose of SecureBind is to
    /// serve elements of an app frontend or API in an exclusive manner, such that other
    /// apps installed on this node cannot access them. Since the subdomain is unique, it
    /// will require the user to be logged in separately to the general domain authentication.
    SecureBind {
        path: String,
        /// Set whether to bind the [`crate::LazyLoadBlob`] statically to this path. That is, take the
        /// [`crate::LazyLoadBlob`] bytes and serve them as the response to any request to this path.
        cache: bool,
    },
    /// Unbind a previously-bound HTTP path
    Unbind { path: String },
    /// Bind a path to receive incoming WebSocket connections.
    /// Doesn't need a cache since does not serve assets.
    WebSocketBind {
        path: String,
        authenticated: bool,
        extension: bool,
    },
    /// SecureBind is the same as Bind, except that it forces new connections to be made
    /// from the unique subdomain of the process that bound the path. These are *always*
    /// authenticated. Since the subdomain is unique, it will require the user to be
    /// logged in separately to the general domain authentication.
    WebSocketSecureBind { path: String, extension: bool },
    /// Unbind a previously-bound WebSocket path
    WebSocketUnbind { path: String },
    /// When sent, expects a [`crate::LazyLoadBlob`] containing the WebSocket message bytes to send.
    WebSocketPush {
        channel_id: u32,
        message_type: WsMessageType,
    },
    /// When sent, expects a [`crate::LazyLoadBlob`] containing the WebSocket message bytes to send.
    /// Modifies the [`crate::LazyLoadBlob`] by placing into [`HttpServerAction::WebSocketExtPushData`]` with id taken from
    /// this [`KernelMessage`]` and `kinode_message_type` set to `desired_reply_type`.
    WebSocketExtPushOutgoing {
        channel_id: u32,
        message_type: WsMessageType,
        desired_reply_type: MessageType,
    },
    /// For communicating with the ext.
<<<<<<< HEAD
    /// Kinode's http-server sends this to the ext after receiving `WebSocketExtPushOutgoing`.
    /// Upon receiving reply with this type from ext, http-server parses, setting:
=======
    /// Kinode's http_server sends this to the ext after receiving [`HttpServerAction::WebSocketExtPushOutgoing`].
    /// Upon receiving reply with this type from ext, http_server parses, setting:
>>>>>>> d4bd3726
    /// * id as given,
    /// * message type as given ([`crate::Request`] or [`crate::Response`]),
    /// * body as [`HttpServerRequest::WebSocketPush`],
    /// * [`crate::LazyLoadBlob`] as given.
    WebSocketExtPushData {
        id: u64,
        kinode_message_type: MessageType,
        blob: Vec<u8>,
    },
    /// Sending will close a socket the process controls.
    WebSocketClose(u32),
}

/// HTTP Response type that can be shared over Wasm boundary to apps.
/// Respond to [`IncomingHttpRequest`] with this type.
///
/// BODY is stored in the [`crate::LazyLoadBlob`] as bytes
#[derive(Clone, Debug, Serialize, Deserialize)]
pub struct HttpResponse {
    pub status: u16,
    pub headers: HashMap<String, String>,
}

impl HttpResponse {
    pub fn new<T>(status: T) -> Self
    where
        T: Into<u16>,
    {
        Self {
            status: status.into(),
            headers: HashMap::new(),
        }
    }

    pub fn set_status(mut self, status: u16) -> Self {
        self.status = status;
        self
    }

    pub fn header<T, U>(mut self, key: T, value: U) -> Self
    where
        T: Into<String>,
        U: Into<String>,
    {
        self.headers.insert(key.into(), value.into());
        self
    }

    pub fn set_headers(mut self, headers: HashMap<String, String>) -> Self {
        self.headers = headers;
        self
    }
}

<<<<<<< HEAD
/// Part of the Response type issued by http-server
=======
/// Part of the [`crate::Response`] type issued by http_server
>>>>>>> d4bd3726
#[derive(Clone, Debug, Error, Serialize, Deserialize)]
pub enum HttpServerError {
    #[error("request could not be parsed to HttpServerAction: {req}.")]
    BadRequest { req: String },
    #[error("action expected lazy_load_blob")]
    NoBlob,
    #[error("path binding error: {error}")]
    PathBindError { error: String },
    #[error("WebSocket error: {error}")]
    WebSocketPushError { error: String },
    /// Not actually issued by `http-server:distro:sys`, just this library
    #[error("timeout")]
    Timeout,
    /// Not actually issued by `http-server:distro:sys`, just this library
    #[error("unexpected response from http-server")]
    UnexpectedResponse,
}

/// Whether the [`HttpServerAction::WebSocketPush`] is [`crate::Request`] or [`crate::Response`].
#[derive(Clone, Copy, Debug, Serialize, Deserialize)]
pub enum MessageType {
    Request,
    Response,
}

/// A representation of the HTTP server as configured by your process.
#[derive(Clone, Debug)]
pub struct HttpServer {
    http_paths: HashMap<String, HttpBindingConfig>,
    ws_paths: HashMap<String, WsBindingConfig>,
    /// A mapping of WebSocket paths to the channels that are open on them.
    ws_channels: HashMap<String, HashSet<u32>>,
    /// The timeout given for `http-server:distro:sys` to respond to a configuration request.
    pub timeout: u64,
}

/// Configuration for a HTTP binding.
///
/// `authenticated` is set to true by default and means that the HTTP server will
/// require a valid login cookie to access this path.
///
/// `local_only` is set to false by default and means that the HTTP server will
/// only accept requests from the loopback address.
///
/// If `static_content` is set, the HTTP server will serve the static content at the
/// given path. Otherwise, the HTTP server will forward requests on this path to the
/// calling process.
///
/// If `secure_subdomain` is set, the HTTP server will serve requests on this path
/// from the unique subdomain of the process that bound the path. These requests are
/// *always* authenticated, and *never* local_only. The purpose of SecureBind is to
/// serve elements of an app frontend or API in an exclusive manner, such that other
/// apps installed on this node cannot access them. Since the subdomain is unique, it
/// will require the user to be logged in separately to the general domain authentication.
#[derive(Clone, Debug)]
pub struct HttpBindingConfig {
    authenticated: bool,
    local_only: bool,
    secure_subdomain: bool,
    static_content: Option<KiBlob>,
}

impl HttpBindingConfig {
    /// Create a new HttpBindingConfig with default values.
    ///
    /// Authenticated, not local only, not a secure subdomain, no static content.
    pub fn default() -> Self {
        Self {
            authenticated: true,
            local_only: false,
            secure_subdomain: false,
            static_content: None,
        }
    }

    /// Create a new HttpBindingConfig with the given values.
    pub fn new(
        authenticated: bool,
        local_only: bool,
        secure_subdomain: bool,
        static_content: Option<KiBlob>,
    ) -> Self {
        Self {
            authenticated,
            local_only,
            secure_subdomain,
            static_content,
        }
    }

    /// Set whether the HTTP server will require a valid login cookie to access this path.
    pub fn authenticated(mut self, authenticated: bool) -> Self {
        self.authenticated = authenticated;
        self
    }

    /// Set whether the HTTP server will only accept requests from the loopback address.
    pub fn local_only(mut self, local_only: bool) -> Self {
        self.local_only = local_only;
        self
    }

    /// Set whether the HTTP server will serve requests on this path from the unique
    /// subdomain of the process that bound the path. These requests are *always*
    /// authenticated, and *never* local_only. The purpose of SecureBind is to
    /// serve elements of an app frontend or API in an exclusive manner, such that other
    /// apps installed on this node cannot access them. Since the subdomain is unique, it
    /// will require the user to be logged in separately to the general domain authentication.
    pub fn secure_subdomain(mut self, secure_subdomain: bool) -> Self {
        self.secure_subdomain = secure_subdomain;
        self
    }

    /// Set the static content to serve at this path. If set, the HTTP server will
    /// not forward requests on this path to the process, and will instead serve the
    /// static content directly and only in response to  GET requests.
    pub fn static_content(mut self, static_content: Option<KiBlob>) -> Self {
        self.static_content = static_content;
        self
    }
}

/// Configuration for a WebSocket binding.
///
/// `authenticated` is set to true by default and means that the WebSocket server will
/// require a valid login cookie to access this path.
///
/// `extension` is set to false by default and means that the WebSocket will
/// not use the WebSocket extension protocol to connect with a runtime extension.
#[derive(Clone, Copy, Debug)]
pub struct WsBindingConfig {
    authenticated: bool,
    secure_subdomain: bool,
    extension: bool,
}

impl WsBindingConfig {
    /// Create a new WsBindingConfig with default values.
    ///
    /// Authenticated, not encrypted, not an extension.
    pub fn default() -> Self {
        Self {
            authenticated: true,
            secure_subdomain: false,
            extension: false,
        }
    }

    /// Create a new WsBindingConfig with the given values.
    pub fn new(authenticated: bool, secure_subdomain: bool, extension: bool) -> Self {
        Self {
            authenticated,
            secure_subdomain,
            extension,
        }
    }

    /// Set whether the WebSocket server will require a valid login cookie to access this path.
    pub fn authenticated(mut self, authenticated: bool) -> Self {
        self.authenticated = authenticated;
        self
    }

    /// Set whether the WebSocket server will be bound on a secure subdomain.
    pub fn secure_subdomain(mut self, secure_subdomain: bool) -> Self {
        self.secure_subdomain = secure_subdomain;
        self
    }

    /// Set whether the WebSocket server will apply a custom encryption to the WebSocket
    /// connection using the login cookie.
    pub fn encrypted(mut self, encrypted: bool) -> Self {
        self.encrypted = encrypted;
        self
    }

    /// Set whether the WebSocket server will be used for a runtime extension.
    pub fn extension(mut self, extension: bool) -> Self {
        self.extension = extension;
        self
    }
}

impl HttpServer {
    /// Create a new HttpServer with the given timeout.
    pub fn new(timeout: u64) -> Self {
        Self {
            http_paths: HashMap::new(),
            ws_paths: HashMap::new(),
            ws_channels: HashMap::new(),
            timeout,
        }
    }

    /// Register a new path with the HTTP server configured using [`HttpBindingConfig`].
    pub fn bind_http_path<T>(
        &mut self,
        path: T,
        config: HttpBindingConfig,
    ) -> Result<(), HttpServerError>
    where
        T: Into<String>,
    {
        let path: String = path.into();
        let cache = config.static_content.is_some();
        let req = KiRequest::to(("our", "http-server", "distro", "sys")).body(
            serde_json::to_vec(&if config.secure_subdomain {
                HttpServerAction::SecureBind {
                    path: path.clone(),
                    cache,
                }
            } else {
                HttpServerAction::Bind {
                    path: path.clone(),
                    authenticated: config.authenticated,
                    local_only: config.local_only,
                    cache,
                }
            })
            .unwrap(),
        );
        let res = match config.static_content.clone() {
            Some(static_content) => req
                .blob(static_content)
                .send_and_await_response(self.timeout),
            None => req.send_and_await_response(self.timeout),
        };
        let Ok(Message::Response { body, .. }) = res.unwrap() else {
            return Err(HttpServerError::Timeout);
        };
        let Ok(resp) = serde_json::from_slice::<Result<(), HttpServerError>>(&body) else {
            return Err(HttpServerError::UnexpectedResponse);
        };
        if resp.is_ok() {
            self.http_paths.insert(path, config);
        }
        resp
    }

    /// Register a new path with the HTTP server configured using [`WsBindingConfig`].
    pub fn bind_ws_path<T>(
        &mut self,
        path: T,
        config: WsBindingConfig,
    ) -> Result<(), HttpServerError>
    where
        T: Into<String>,
    {
        let path: String = path.into();
        let res = KiRequest::to(("our", "http-server", "distro", "sys"))
            .body(if config.secure_subdomain {
                serde_json::to_vec(&HttpServerAction::WebSocketSecureBind {
                    path: path.clone(),
                    extension: config.extension,
                })
                .unwrap()
            } else {
                serde_json::to_vec(&HttpServerAction::WebSocketBind {
                    path: path.clone(),
                    authenticated: config.authenticated,
                    extension: config.extension,
                })
                .unwrap()
            })
            .send_and_await_response(self.timeout);
        let Ok(Message::Response { body, .. }) = res.unwrap() else {
            return Err(HttpServerError::Timeout);
        };
        let Ok(resp) = serde_json::from_slice::<Result<(), HttpServerError>>(&body) else {
            return Err(HttpServerError::UnexpectedResponse);
        };
        if resp.is_ok() {
            self.ws_paths.insert(path, config);
        }
        resp
    }

    /// Register a new path with the HTTP server, and serve a static file from it.
    /// The server will respond to GET requests on this path with the given file.
    pub fn bind_http_static_path<T>(
        &mut self,
        path: T,
        authenticated: bool,
        local_only: bool,
        content_type: Option<String>,
        content: Vec<u8>,
    ) -> Result<(), HttpServerError>
    where
        T: Into<String>,
    {
        let path: String = path.into();
        let res = KiRequest::to(("our", "http-server", "distro", "sys"))
            .body(
                serde_json::to_vec(&HttpServerAction::Bind {
                    path: path.clone(),
                    authenticated,
                    local_only,
                    cache: true,
                })
                .unwrap(),
            )
            .blob(crate::kinode::process::standard::LazyLoadBlob {
                mime: content_type.clone(),
                bytes: content.clone(),
            })
            .send_and_await_response(self.timeout)
            .unwrap();
        let Ok(Message::Response { body, .. }) = res else {
            return Err(HttpServerError::Timeout);
        };
        let Ok(resp) = serde_json::from_slice::<Result<(), HttpServerError>>(&body) else {
            return Err(HttpServerError::UnexpectedResponse);
        };
        if resp.is_ok() {
            self.http_paths.insert(
                path,
                HttpBindingConfig {
                    authenticated,
                    local_only,
                    secure_subdomain: false,
                    static_content: Some(KiBlob {
                        mime: content_type,
                        bytes: content,
                    }),
                },
            );
        }
        resp
    }

    /// Register a new path with the HTTP server. This will cause the HTTP server to
    /// forward any requests on this path to the calling process.
    ///
    /// Instead of binding at just a path, this function tells the HTTP server to
    /// generate a *subdomain* with our package ID (with non-ascii-alphanumeric
    /// characters converted to `-`, although will not be needed if package ID is
    /// a genuine kimap entry) and bind at that subdomain.
    pub fn secure_bind_http_path<T>(&mut self, path: T) -> Result<(), HttpServerError>
    where
        T: Into<String>,
    {
        let path: String = path.into();
        let res = KiRequest::to(("our", "http-server", "distro", "sys"))
            .body(
                serde_json::to_vec(&HttpServerAction::SecureBind {
                    path: path.clone(),
                    cache: false,
                })
                .unwrap(),
            )
            .send_and_await_response(self.timeout)
            .unwrap();
        let Ok(Message::Response { body, .. }) = res else {
            return Err(HttpServerError::Timeout);
        };
        let Ok(resp) = serde_json::from_slice::<Result<(), HttpServerError>>(&body) else {
            return Err(HttpServerError::UnexpectedResponse);
        };
        if resp.is_ok() {
            self.http_paths.insert(
                path,
                HttpBindingConfig {
                    authenticated: true,
                    local_only: false,
                    secure_subdomain: true,
                    static_content: None,
                },
            );
        }
        resp
    }

    /// Register a new WebSocket path with the HTTP server. Any client connections
    /// made on this path will be forwarded to this process.
    ///
    /// Instead of binding at just a path, this function tells the HTTP server to
    /// generate a *subdomain* with our package ID (with non-ascii-alphanumeric
    /// characters converted to `-`, although will not be needed if package ID is
    /// a genuine kimap entry) and bind at that subdomain.
    pub fn secure_bind_ws_path<T>(&mut self, path: T) -> Result<(), HttpServerError>
    where
        T: Into<String>,
    {
        let path: String = path.into();
        let res = KiRequest::to(("our", "http-server", "distro", "sys"))
            .body(
                serde_json::to_vec(&HttpServerAction::WebSocketSecureBind {
                    path: path.clone(),
                    extension: false,
                })
                .unwrap(),
            )
            .send_and_await_response(self.timeout);
        let Ok(Message::Response { body, .. }) = res.unwrap() else {
            return Err(HttpServerError::Timeout);
        };
        let Ok(resp) = serde_json::from_slice::<Result<(), HttpServerError>>(&body) else {
            return Err(HttpServerError::UnexpectedResponse);
        };
        if resp.is_ok() {
            self.ws_paths.insert(
                path,
                WsBindingConfig {
                    authenticated: true,
                    secure_subdomain: true,
                    extension: false,
                },
            );
        }
        resp
    }

    /// Modify a previously-bound HTTP path.
    pub fn modify_http_path<T>(
        &mut self,
        path: &str,
        config: HttpBindingConfig,
    ) -> Result<(), HttpServerError>
    where
        T: Into<String>,
    {
        let entry = self
            .http_paths
            .get_mut(path)
            .ok_or(HttpServerError::PathBindError {
                error: "path not found".to_string(),
            })?;
        let res = KiRequest::to(("our", "http-server", "distro", "sys"))
            .body(
                serde_json::to_vec(&HttpServerAction::Bind {
                    path: path.to_string(),
                    authenticated: config.authenticated,
                    local_only: config.local_only,
                    cache: true,
                })
                .unwrap(),
            )
            .send_and_await_response(self.timeout)
            .unwrap();
        let Ok(Message::Response { body, .. }) = res else {
            return Err(HttpServerError::Timeout);
        };
        let Ok(resp) = serde_json::from_slice::<Result<(), HttpServerError>>(&body) else {
            return Err(HttpServerError::UnexpectedResponse);
        };
        if resp.is_ok() {
            entry.authenticated = config.authenticated;
            entry.local_only = config.local_only;
            entry.secure_subdomain = config.secure_subdomain;
            entry.static_content = config.static_content;
        }
        resp
    }

    /// Modify a previously-bound WS path
    pub fn modify_ws_path(
        &mut self,
        path: &str,
        config: WsBindingConfig,
    ) -> Result<(), HttpServerError> {
        let entry = self
            .ws_paths
            .get_mut(path)
            .ok_or(HttpServerError::PathBindError {
                error: "path not found".to_string(),
            })?;
        let res = KiRequest::to(("our", "http-server", "distro", "sys"))
            .body(if entry.secure_subdomain {
                serde_json::to_vec(&HttpServerAction::WebSocketSecureBind {
                    path: path.to_string(),
                    extension: config.extension,
                })
                .unwrap()
            } else {
                serde_json::to_vec(&HttpServerAction::WebSocketBind {
                    path: path.to_string(),
                    authenticated: config.authenticated,
                    extension: config.extension,
                })
                .unwrap()
            })
            .send_and_await_response(self.timeout)
            .unwrap();
        let Ok(Message::Response { body, .. }) = res else {
            return Err(HttpServerError::Timeout);
        };
        let Ok(resp) = serde_json::from_slice::<Result<(), HttpServerError>>(&body) else {
            return Err(HttpServerError::UnexpectedResponse);
        };
        if resp.is_ok() {
            entry.authenticated = config.authenticated;
            entry.secure_subdomain = config.secure_subdomain;
            entry.encrypted = config.encrypted;
            entry.extension = config.extension;
        }
        resp
    }

    /// Unbind a previously-bound HTTP path.
    pub fn unbind_http_path<T>(&mut self, path: T) -> Result<(), HttpServerError>
    where
        T: Into<String>,
    {
        let path: String = path.into();
        let res = KiRequest::to(("our", "http-server", "distro", "sys"))
            .body(serde_json::to_vec(&HttpServerAction::Unbind { path: path.clone() }).unwrap())
            .send_and_await_response(self.timeout)
            .unwrap();
        let Ok(Message::Response { body, .. }) = res else {
            return Err(HttpServerError::Timeout);
        };
        let Ok(resp) = serde_json::from_slice::<Result<(), HttpServerError>>(&body) else {
            return Err(HttpServerError::UnexpectedResponse);
        };
        if resp.is_ok() {
            self.http_paths.remove(&path);
        }
        resp
    }

    /// Unbind a previously-bound WebSocket path.
    pub fn unbind_ws_path<T>(&mut self, path: T) -> Result<(), HttpServerError>
    where
        T: Into<String>,
    {
        let path: String = path.into();
        let res = KiRequest::to(("our", "http-server", "distro", "sys"))
            .body(
                serde_json::to_vec(&HttpServerAction::WebSocketUnbind { path: path.clone() })
                    .unwrap(),
            )
            .send_and_await_response(self.timeout)
            .unwrap();
        let Ok(Message::Response { body, .. }) = res else {
            return Err(HttpServerError::Timeout);
        };
        let Ok(resp) = serde_json::from_slice::<Result<(), HttpServerError>>(&body) else {
            return Err(HttpServerError::UnexpectedResponse);
        };
        if resp.is_ok() {
            self.ws_paths.remove(&path);
        }
        resp
    }

    /// Serve a file from the given directory within our package drive at the given paths.
    ///
    /// The directory is relative to the `pkg` folder within this package's drive.
    ///
    /// The config `static_content` field will be ignored in favor of the file content.
    /// An error will be returned if the file does not exist.
    pub fn serve_file(
        &mut self,
        our: &Address,
        file_path: &str,
        paths: Vec<&str>,
        config: HttpBindingConfig,
    ) -> Result<(), HttpServerError> {
        let _res = KiRequest::to(("our", "vfs", "distro", "sys"))
            .body(
                serde_json::to_vec(&VfsRequest {
                    path: format!(
                        "/{}/pkg/{}",
                        our.package_id(),
                        file_path.trim_start_matches('/')
                    ),
                    action: VfsAction::Read,
                })
                .map_err(|e| HttpServerError::BadRequest { req: e.to_string() })?,
            )
            .send_and_await_response(self.timeout)
            .unwrap();

        let Some(mut blob) = get_blob() else {
            return Err(HttpServerError::NoBlob);
        };

        let content_type = get_mime_type(&file_path);
        blob.mime = Some(content_type);

        for path in paths {
            self.bind_http_path(path, config.clone().static_content(Some(blob.clone())))?;
        }

        Ok(())
    }

    /// Serve a file from the given absolute directory.
    ///
    /// The config `static_content` field will be ignored in favor of the file content.
    /// An error will be returned if the file does not exist.
    pub fn serve_file_raw_path(
        &mut self,
        file_path: &str,
        paths: Vec<&str>,
        config: HttpBindingConfig,
    ) -> Result<(), HttpServerError> {
        let _res = KiRequest::to(("our", "vfs", "distro", "sys"))
            .body(
                serde_json::to_vec(&VfsRequest {
                    path: file_path.to_string(),
                    action: VfsAction::Read,
                })
                .map_err(|e| HttpServerError::BadRequest { req: e.to_string() })?,
            )
            .send_and_await_response(self.timeout)
            .unwrap();

        let Some(mut blob) = get_blob() else {
            return Err(HttpServerError::NoBlob);
        };

        let content_type = get_mime_type(&file_path);
        blob.mime = Some(content_type);

        for path in paths {
            self.bind_http_path(path, config.clone().static_content(Some(blob.clone())))?;
        }

        Ok(())
    }

    /// Serve static files from a given directory by binding all of them
    /// in http-server to their filesystem path.
    ///
    /// The directory is relative to the `pkg` folder within this package's drive.
    ///
    /// The config `static_content` field will be ignored in favor of the files' contents.
    /// An error will be returned if the file does not exist.
    pub fn serve_ui(
        &mut self,
        our: &Address,
        directory: &str,
        roots: Vec<&str>,
        config: HttpBindingConfig,
    ) -> Result<(), HttpServerError> {
        let initial_path = format!("{}/pkg/{}", our.package_id(), directory);

        let mut queue = std::collections::VecDeque::new();
        queue.push_back(initial_path.clone());

        while let Some(path) = queue.pop_front() {
            let Ok(directory_response) = KiRequest::to(("our", "vfs", "distro", "sys"))
                .body(
                    serde_json::to_vec(&VfsRequest {
                        path,
                        action: VfsAction::ReadDir,
                    })
                    .unwrap(),
                )
                .send_and_await_response(self.timeout)
                .unwrap()
            else {
                return Err(HttpServerError::PathBindError {
                    error: format!("no ui directory to serve: {initial_path}"),
                });
            };

            let directory_body = serde_json::from_slice::<VfsResponse>(directory_response.body())
                .map_err(|_e| HttpServerError::UnexpectedResponse)?;

            // determine if it's a file or a directory and handle appropriately
            let VfsResponse::ReadDir(directory_info) = directory_body else {
                return Err(HttpServerError::UnexpectedResponse);
            };

            for entry in directory_info {
                match entry.file_type {
                    FileType::Directory => {
                        // push the directory onto the queue
                        queue.push_back(entry.path);
                    }
                    FileType::File => {
                        // if it's a file, serve it statically at its path
                        // if it's `index.html`, serve additionally as the root
                        if entry.path.ends_with("index.html") {
                            for root in &roots {
                                self.serve_file_raw_path(
                                    &entry.path,
                                    vec![root, &entry.path.replace(&initial_path, "")],
                                    config.clone(),
                                )?;
                            }
                        } else {
                            self.serve_file_raw_path(
                                &entry.path,
                                vec![&entry.path.replace(&initial_path, "")],
                                config.clone(),
                            )?;
                        }
                    }
                    _ => {
                        // ignore symlinks and other
                    }
                }
            }
        }

        Ok(())
    }

    /// Handle a WebSocket open event from the HTTP server.
    pub fn handle_websocket_open(&mut self, path: &str, channel_id: u32) {
        self.ws_channels
            .entry(path.to_string())
            .or_insert(HashSet::new())
            .insert(channel_id);
    }

    /// Handle a WebSocket close event from the HTTP server.
    pub fn handle_websocket_close(&mut self, channel_id: u32) {
        self.ws_channels.iter_mut().for_each(|(_, channels)| {
            channels.remove(&channel_id);
        });
    }

    pub fn parse_request(&self, body: &[u8]) -> Result<HttpServerRequest, HttpServerError> {
        let request = serde_json::from_slice::<HttpServerRequest>(body)
            .map_err(|e| HttpServerError::BadRequest { req: e.to_string() })?;
        Ok(request)
    }

    /// Handle an incoming request from the HTTP server.
    pub fn handle_request(
        &mut self,
        server_request: HttpServerRequest,
        mut http_handler: impl FnMut(IncomingHttpRequest) -> (HttpResponse, Option<KiBlob>),
        mut ws_handler: impl FnMut(u32, WsMessageType, KiBlob),
    ) {
        match server_request {
            HttpServerRequest::Http(http_request) => {
                let (response, blob) = http_handler(http_request);
                let response = KiResponse::new().body(serde_json::to_vec(&response).unwrap());
                if let Some(blob) = blob {
                    response.blob(blob).send().unwrap();
                } else {
                    response.send().unwrap();
                }
            }
            HttpServerRequest::WebSocketPush {
                channel_id,
                message_type,
            } => ws_handler(channel_id, message_type, get_blob().unwrap_or_default()),
            HttpServerRequest::WebSocketOpen { path, channel_id } => {
                self.handle_websocket_open(&path, channel_id);
            }
            HttpServerRequest::WebSocketClose(channel_id) => {
                self.handle_websocket_close(channel_id);
            }
        }
    }

    /// Push a WebSocket message to all channels on a given path.
    pub fn ws_push_all_channels(&self, path: &str, message_type: WsMessageType, blob: KiBlob) {
        ws_push_all_channels(&self.ws_channels, path, message_type, blob);
    }

    pub fn get_ws_channels(&self) -> HashMap<String, HashSet<u32>> {
        self.ws_channels.clone()
    }
}

/// Send an HTTP response to an incoming HTTP request ([`HttpServerRequest::Http`]).
pub fn send_response(status: StatusCode, headers: Option<HashMap<String, String>>, body: Vec<u8>) {
    KiResponse::new()
        .body(
            serde_json::to_vec(&HttpResponse {
                status: status.as_u16(),
                headers: headers.unwrap_or_default(),
            })
            .unwrap(),
        )
        .blob_bytes(body)
        .send()
        .unwrap()
}

/// Send a WebSocket push message on an open WebSocket channel.
pub fn send_ws_push(channel_id: u32, message_type: WsMessageType, blob: KiBlob) {
    KiRequest::to(("our", "http-server", "distro", "sys"))
        .body(
            serde_json::to_vec(&HttpServerRequest::WebSocketPush {
                channel_id,
                message_type,
            })
            .unwrap(),
        )
        .blob(blob)
        .send()
        .unwrap()
}

pub fn ws_push_all_channels(
    ws_channels: &HashMap<String, HashSet<u32>>,
    path: &str,
    message_type: WsMessageType,
    blob: KiBlob,
) {
    if let Some(channels) = ws_channels.get(path) {
        channels.iter().for_each(|channel_id| {
            send_ws_push(*channel_id, message_type, blob.clone());
        });
    }
}

/// Guess the MIME type of a file from its extension.
pub fn get_mime_type(filename: &str) -> String {
    let file_path = std::path::Path::new(filename);

    let extension = file_path
        .extension()
        .and_then(|ext| ext.to_str())
        .unwrap_or("octet-stream");

    mime_guess::from_ext(extension)
        .first_or_octet_stream()
        .to_string()
}<|MERGE_RESOLUTION|>--- conflicted
+++ resolved
@@ -9,11 +9,7 @@
 use std::collections::{HashMap, HashSet};
 use thiserror::Error;
 
-<<<<<<< HEAD
-/// HTTP Request received from the `http-server:distro:sys` service as a
-=======
-/// [`crate::Request`] received from the `http_server:distro:sys` service as a
->>>>>>> d4bd3726
+/// [`crate::Request`] received from the `http-server:distro:sys` service as a
 /// result of either an HTTP or WebSocket binding, created via [`HttpServerAction`].
 #[derive(Clone, Debug, Serialize, Deserialize)]
 pub enum HttpServerRequest {
@@ -149,11 +145,7 @@
     Close,
 }
 
-<<<<<<< HEAD
-/// Request type sent to `http-server:distro:sys` in order to configure it.
-=======
-/// [`crate::Request`] type sent to `http_server:distro:sys` in order to configure it.
->>>>>>> d4bd3726
+/// [`crate::Request`] type sent to `http-server:distro:sys` in order to configure it.
 ///
 /// If a [`crate::Response`] is expected, all actions will return a [`crate::Response`]
 /// with the shape `Result<(), HttpServerActionError>` serialized to JSON.
@@ -217,13 +209,8 @@
         desired_reply_type: MessageType,
     },
     /// For communicating with the ext.
-<<<<<<< HEAD
-    /// Kinode's http-server sends this to the ext after receiving `WebSocketExtPushOutgoing`.
+    /// Kinode's http-server sends this to the ext after receiving [`HttpServerAction::WebSocketExtPushOutgoing`].
     /// Upon receiving reply with this type from ext, http-server parses, setting:
-=======
-    /// Kinode's http_server sends this to the ext after receiving [`HttpServerAction::WebSocketExtPushOutgoing`].
-    /// Upon receiving reply with this type from ext, http_server parses, setting:
->>>>>>> d4bd3726
     /// * id as given,
     /// * message type as given ([`crate::Request`] or [`crate::Response`]),
     /// * body as [`HttpServerRequest::WebSocketPush`],
@@ -278,11 +265,7 @@
     }
 }
 
-<<<<<<< HEAD
-/// Part of the Response type issued by http-server
-=======
-/// Part of the [`crate::Response`] type issued by http_server
->>>>>>> d4bd3726
+/// Part of the [`crate::Response`] type issued by http-server
 #[derive(Clone, Debug, Error, Serialize, Deserialize)]
 pub enum HttpServerError {
     #[error("request could not be parsed to HttpServerAction: {req}.")]
