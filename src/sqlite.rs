use crate::{get_payload, Message, PackageId, Request};
use serde::{Deserialize, Serialize};
use std::collections::HashMap;
use thiserror::Error;

/// Actions are sent to a specific sqlite database, "db" is the name,
/// "package_id" is the package. Capabilities are checked, you can access another process's
/// database if it has given you the capability.
#[derive(Debug, Serialize, Deserialize)]
pub struct SqliteRequest {
    pub package_id: PackageId,
    pub db: String,
    pub action: SqliteAction,
}

#[derive(Debug, Serialize, Deserialize)]
pub enum SqliteAction {
<<<<<<< HEAD
    /// New is called to create a new database and be given capabilities,
    /// or to open a connection to an existing one.
    New,
=======
    Open,
    RemoveDb,
>>>>>>> 874519d4
    Write {
        statement: String,
        tx_id: Option<u64>,
    },
    Read {
        query: String,
    },
    BeginTx,
    Commit {
        tx_id: u64,
    },
    Backup,
}

#[derive(Debug, Serialize, Deserialize)]
pub enum SqliteResponse {
    Ok,
    Read,
    BeginTx { tx_id: u64 },
    Err { error: SqliteError },
}

#[derive(Debug, Clone, Serialize, Deserialize, PartialEq)]
pub enum SqlValue {
    Integer(i64),
    Real(f64),
    Text(String),
    Blob(Vec<u8>),
    Boolean(bool),
    Null,
}

#[derive(Debug, Serialize, Deserialize, Error)]
pub enum SqliteError {
    #[error("sqlite: DbDoesNotExist")]
    NoDb,
    #[error("sqlite: NoTx")]
    NoTx,
    #[error("sqlite: No capability: {error}")]
    NoCap { error: String },
    #[error("sqlite: UnexpectedResponse")]
    UnexpectedResponse,
    #[error("sqlite: NotAWriteKeyword")]
    NotAWriteKeyword,
    #[error("sqlite: NotAReadKeyword")]
    NotAReadKeyword,
    #[error("sqlite: Invalid Parameters")]
    InvalidParameters,
    #[error("sqlite: IO error: {error}")]
    IOError { error: String },
    #[error("sqlite: rusqlite error: {error}")]
    RusqliteError { error: String },
    #[error("sqlite: input bytes/json/key error: {error}")]
    InputError { error: String },
}

/// Sqlite helper struct for a db.
/// Opening or creating a db will give you a Result<sqlite>.
/// You can call it's impl functions to interact with it.
pub struct Sqlite {
    pub package_id: PackageId,
    pub db: String,
}

impl Sqlite {
    /// Query database. Only allows sqlite read keywords.
    pub fn read(
        &self,
        query: String,
        params: Vec<SqlValue>,
    ) -> anyhow::Result<Vec<HashMap<String, serde_json::Value>>> {
        let res = Request::new()
            .target(("our", "sqlite", "sys", "uqbar"))
            .ipc(serde_json::to_vec(&SqliteRequest {
                package_id: self.package_id.clone(),
                db: self.db.clone(),
                action: SqliteAction::Read { query },
            })?)
            .payload_bytes(serde_json::to_vec(&params)?)
            .send_and_await_response(5)?;

        match res {
            Ok(Message::Response { ipc, .. }) => {
                let response = serde_json::from_slice::<SqliteResponse>(&ipc)?;

                match response {
                    SqliteResponse::Read => {
                        let payload = get_payload().ok_or_else(|| SqliteError::InputError {
                            error: format!("sqlite: no payload"),
                        })?;
                        let values = serde_json::from_slice::<
                            Vec<HashMap<String, serde_json::Value>>,
                        >(&payload.bytes)
                        .map_err(|e| SqliteError::InputError {
                            error: format!("sqlite: gave unparsable response: {}", e),
                        })?;
                        Ok(values)
                    }
                    SqliteResponse::Err { error } => Err(error.into()),
                    _ => Err(anyhow::anyhow!(
                        "sqlite: unexpected response {:?}",
                        response
                    )),
                }
            }
            _ => return Err(anyhow::anyhow!("sqlite: unexpected message: {:?}", res)),
        }
    }

    /// Execute a statement. Only allows sqlite write keywords.
    pub fn write(
        &self,
        statement: String,
        params: Vec<serde_json::Value>,
        tx_id: Option<u64>,
    ) -> anyhow::Result<()> {
        let res = Request::new()
            .target(("our", "sqlite", "sys", "uqbar"))
            .ipc(serde_json::to_vec(&SqliteRequest {
                package_id: self.package_id.clone(),
                db: self.db.clone(),
                action: SqliteAction::Write { statement, tx_id },
            })?)
            .payload_bytes(serde_json::to_vec(&params)?)
            .send_and_await_response(5)?;

        match res {
            Ok(Message::Response { ipc, .. }) => {
                let response = serde_json::from_slice::<SqliteResponse>(&ipc)?;

                match response {
                    SqliteResponse::Ok => Ok(()),
                    SqliteResponse::Err { error } => Err(error.into()),
                    _ => Err(anyhow::anyhow!(
                        "sqlite: unexpected response {:?}",
                        response
                    )),
                }
            }
            _ => return Err(anyhow::anyhow!("sqlite: unexpected message: {:?}", res)),
        }
    }

    /// Begin a transaction.
    pub fn begin_tx(&self) -> anyhow::Result<u64> {
        let res = Request::new()
            .target(("our", "sqlite", "sys", "uqbar"))
            .ipc(serde_json::to_vec(&SqliteRequest {
                package_id: self.package_id.clone(),
                db: self.db.clone(),
                action: SqliteAction::BeginTx,
            })?)
            .send_and_await_response(5)?;

        match res {
            Ok(Message::Response { ipc, .. }) => {
                let response = serde_json::from_slice::<SqliteResponse>(&ipc)?;

                match response {
                    SqliteResponse::BeginTx { tx_id } => Ok(tx_id),
                    SqliteResponse::Err { error } => Err(error.into()),
                    _ => Err(anyhow::anyhow!(
                        "sqlite: unexpected response {:?}",
                        response
                    )),
                }
            }
            _ => return Err(anyhow::anyhow!("sqlite: unexpected message: {:?}", res)),
        }
    }

    /// Commit a transaction.
    pub fn commit_tx(&self, tx_id: u64) -> anyhow::Result<()> {
        let res = Request::new()
            .target(("our", "sqlite", "sys", "uqbar"))
            .ipc(serde_json::to_vec(&SqliteRequest {
                package_id: self.package_id.clone(),
                db: self.db.clone(),
                action: SqliteAction::Commit { tx_id },
            })?)
            .send_and_await_response(5)?;

        match res {
            Ok(Message::Response { ipc, .. }) => {
                let response = serde_json::from_slice::<SqliteResponse>(&ipc)?;

                match response {
                    SqliteResponse::Ok => Ok(()),
                    SqliteResponse::Err { error } => Err(error.into()),
                    _ => Err(anyhow::anyhow!(
                        "sqlite: unexpected response {:?}",
                        response
                    )),
                }
            }
            _ => return Err(anyhow::anyhow!("sqlite: unexpected message: {:?}", res)),
        }
    }
}

/// Open or create sqlite database.
pub fn open(package_id: PackageId, db: &str) -> anyhow::Result<Sqlite> {
    let res = Request::new()
        .target(("our", "sqlite", "sys", "uqbar"))
        .ipc(serde_json::to_vec(&SqliteRequest {
            package_id: package_id.clone(),
            db: db.to_string(),
            action: SqliteAction::Open,
        })?)
        .send_and_await_response(5)?;

    match res {
        Ok(Message::Response { ipc, .. }) => {
            let response = serde_json::from_slice::<SqliteResponse>(&ipc)?;

            match response {
                SqliteResponse::Ok => Ok(Sqlite {
                    package_id,
                    db: db.to_string(),
                }),
                SqliteResponse::Err { error } => Err(error.into()),
                _ => Err(anyhow::anyhow!(
                    "sqlite: unexpected response {:?}",
                    response
                )),
            }
        }
        _ => return Err(anyhow::anyhow!("sqlite: unexpected message: {:?}", res)),
    }
}

/// Remove and delete sqlite database.
pub fn remove_db(package_id: PackageId, db: &str) -> anyhow::Result<()> {
    let res = Request::new()
        .target(("our", "sqlite", "sys", "uqbar"))
        .ipc(serde_json::to_vec(&SqliteRequest {
            package_id: package_id.clone(),
            db: db.to_string(),
            action: SqliteAction::RemoveDb,
        })?)
        .send_and_await_response(5)?;

    match res {
        Ok(Message::Response { ipc, .. }) => {
            let response = serde_json::from_slice::<SqliteResponse>(&ipc)?;

            match response {
                SqliteResponse::Ok => Ok(()),
                SqliteResponse::Err { error } => Err(error.into()),
                _ => Err(anyhow::anyhow!(
                    "sqlite: unexpected response {:?}",
                    response
                )),
            }
        }
        _ => return Err(anyhow::anyhow!("sqlite: unexpected message: {:?}", res)),
    }
}<|MERGE_RESOLUTION|>--- conflicted
+++ resolved
@@ -15,14 +15,8 @@
 
 #[derive(Debug, Serialize, Deserialize)]
 pub enum SqliteAction {
-<<<<<<< HEAD
-    /// New is called to create a new database and be given capabilities,
-    /// or to open a connection to an existing one.
-    New,
-=======
     Open,
     RemoveDb,
->>>>>>> 874519d4
     Write {
         statement: String,
         tx_id: Option<u64>,
