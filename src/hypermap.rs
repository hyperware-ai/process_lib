use crate::eth::{EthError, Provider};
use crate::hypermap::contract::getCall;
use crate::net;
use alloy::rpc::types::request::{TransactionInput, TransactionRequest};
use alloy::{hex, primitives::keccak256};
use alloy_primitives::{Address, Bytes, FixedBytes, B256};
use alloy_sol_types::{SolCall, SolEvent, SolValue};
use contract::tokenCall;
use serde::{Deserialize, Serialize};
use std::error::Error;
use std::fmt;
use std::str::FromStr;

/// hypermap deployment address on base
pub const HYPERMAP_ADDRESS: &'static str = "0x000000000044C6B8Cb4d8f0F889a3E47664EAeda";
/// base chain id
#[cfg(not(feature = "simulation-mode"))]
pub const HYPERMAP_CHAIN_ID: u64 = 8453; // base
#[cfg(feature = "simulation-mode")]
pub const HYPERMAP_CHAIN_ID: u64 = 31337; // fakenet
/// first block (minus one) of hypermap deployment on base
<<<<<<< HEAD
pub const HYPERMAP_FIRST_BLOCK: u64 = 25_346_377;
=======
#[cfg(not(feature = "simulation-mode"))]
pub const HYPERMAP_FIRST_BLOCK: u64 = 27_270_411;
#[cfg(feature = "simulation-mode")]
pub const HYPERMAP_FIRST_BLOCK: u64 = 0;
>>>>>>> 33118ab6
/// the root hash of hypermap, empty bytes32
pub const HYPERMAP_ROOT_HASH: &'static str =
    "0x0000000000000000000000000000000000000000000000000000000000000000";

/// Sol structures for Hypermap requests
pub mod contract {
    use alloy_sol_macro::sol;

    sol! {
        /// Emitted when a new namespace entry is minted.
        /// - parenthash: The hash of the parent namespace entry.
        /// - childhash: The hash of the minted namespace entry's full path.
        /// - labelhash: The hash of only the label (the final entry in the path).
        /// - label: The label (the final entry in the path) of the new entry.
        event Mint(
            bytes32 indexed parenthash,
            bytes32 indexed childhash,
            bytes indexed labelhash,
            bytes label
        );

        /// Emitted when a fact is created on an existing namespace entry.
        /// Facts are immutable and may only be written once. A fact label is
        /// prepended with an exclamation mark (!) to indicate that it is a fact.
        /// - parenthash The hash of the parent namespace entry.
        /// - facthash The hash of the newly created fact's full path.
        /// - labelhash The hash of only the label (the final entry in the path).
        /// - label The label of the fact.
        /// - data The data stored at the fact.
        event Fact(
            bytes32 indexed parenthash,
            bytes32 indexed facthash,
            bytes indexed labelhash,
            bytes label,
            bytes data
        );

        /// Emitted when a new note is created on an existing namespace entry.
        /// Notes are mutable. A note label is prepended with a tilde (~) to indicate
        /// that it is a note.
        /// - parenthash: The hash of the parent namespace entry.
        /// - notehash: The hash of the newly created note's full path.
        /// - labelhash: The hash of only the label (the final entry in the path).
        /// - label: The label of the note.
        /// - data: The data stored at the note.
        event Note(
            bytes32 indexed parenthash,
            bytes32 indexed notehash,
            bytes indexed labelhash,
            bytes label,
            bytes data
        );

        /// Emitted when a gene is set for an existing namespace entry.
        /// A gene is a specific TBA implementation which will be applied to all
        /// sub-entries of the namespace entry.
        /// - entry: The namespace entry's namehash.
        /// - gene: The address of the TBA implementation.
        event Gene(bytes32 indexed entry, address indexed gene);

        /// Emitted when the zeroth namespace entry is minted.
        /// Occurs exactly once at initialization.
        /// - zeroTba: The address of the zeroth TBA
        event Zero(address indexed zeroTba);

        /// Emitted when a namespace entry is transferred from one address
        /// to another.
        /// - from: The address of the sender.
        /// - to: The address of the recipient.
        /// - id: The namehash of the namespace entry (converted to uint256).
        event Transfer(
            address indexed from,
            address indexed to,
            uint256 indexed id
        );

        /// Emitted when a namespace entry is approved for transfer.
        /// - owner: The address of the owner.
        /// - spender: The address of the spender.
        /// - id: The namehash of the namespace entry (converted to uint256).
        event Approval(
            address indexed owner,
            address indexed spender,
            uint256 indexed id
        );

        /// Emitted when an operator is approved for all of an owner's
        /// namespace entries.
        /// - owner: The address of the owner.
        /// - operator: The address of the operator.
        /// - approved: Whether the operator is approved.
        event ApprovalForAll(
            address indexed owner,
            address indexed operator,
            bool approved
        );

        /// Retrieves information about a specific namespace entry.
        /// - namehash The namehash of the namespace entry to query.
        ///
        /// Returns:
        /// - tba: The address of the token-bound account associated
        /// with the entry.
        /// - owner: The address of the entry owner.
        /// - data: The note or fact bytes associated with the entry
        /// (empty if not a note or fact).
        function get(
            bytes32 namehash
        ) external view returns (address tba, address owner, bytes memory data);

        /// Mints a new namespace entry and creates a token-bound account for
        /// it. Must be called by a parent namespace entry token-bound account.
        /// - who: The address to own the new namespace entry.
        /// - label: The label to mint beneath the calling parent entry.
        /// - initialization: Initialization calldata applied to the new
        /// minted entry's token-bound account.
        /// - erc721Data: ERC-721 data -- passed to comply with
        /// `ERC721TokenReceiver.onERC721Received()`.
        /// - implementation: The address of the implementation contract for
        /// the token-bound account: this will be overriden by the gene if the
        /// parent entry has one set.
        ///
        /// Returns:
        /// - tba: The address of the new entry's token-bound account.
        function mint(
            address who,
            bytes calldata label,
            bytes calldata initialization,
            bytes calldata erc721Data,
            address implementation
        ) external returns (address tba);

        /// Sets the gene for the calling namespace entry.
        /// - _gene: The address of the TBA implementation to set for all
        /// children of the calling namespace entry.
        function gene(address _gene) external;

        /// Creates a new fact beneath the calling namespace entry.
        /// - fact: The fact label to create. Must be prepended with an
        /// exclamation mark (!).
        /// - data: The data to be stored at the fact.
        ///
        /// Returns:
        /// - facthash: The namehash of the newly created fact.
        function fact(
            bytes calldata fact,
            bytes calldata data
        ) external returns (bytes32 facthash);

        /// Creates a new note beneath the calling namespace entry.
        /// - note: The note label to create. Must be prepended with a tilde (~).
        /// - data: The data to be stored at the note.
        ///
        /// Returns:
        /// - notehash: The namehash of the newly created note.
        function note(
            bytes calldata note,
            bytes calldata data
        ) external returns (bytes32 notehash);

        /// Retrieves the token-bound account address of a namespace entry.
        /// - entry: The entry namehash (as uint256) for which to get the
        /// token-bound account.
        ///
        /// Returns:
        /// - tba: The token-bound account address of the namespace entry.
        function tbaOf(uint256 entry) external view returns (address tba);

        function balanceOf(address owner) external view returns (uint256);

        function getApproved(uint256 entry) external view returns (address);

        function isApprovedForAll(
            address owner,
            address operator
        ) external view returns (bool);

        function ownerOf(uint256 entry) external view returns (address);

        function setApprovalForAll(address operator, bool approved) external;

        function approve(address spender, uint256 entry) external;

        function safeTransferFrom(address from, address to, uint256 id) external;

        function safeTransferFrom(
            address from,
            address to,
            uint256 id,
            bytes calldata data
        ) external;

        function transferFrom(address from, address to, uint256 id) external;

        function supportsInterface(bytes4 interfaceId) external view returns (bool);

        /// Gets the token identifier that owns this token-bound account (TBA).
        /// This is a core function of the ERC-6551 standard that returns the
        /// identifying information about the NFT that owns this account.
        /// The return values are constant and cannot change over time.
        ///
        /// Returns:
        /// - chainId: The EIP-155 chain ID where the owning NFT exists
        /// - tokenContract: The contract address of the owning NFT
        /// - tokenId: The token ID of the owning NFT
        function token()
            external
            view
            returns (uint256 chainId, address tokenContract, uint256 tokenId);
    }
}

/// A mint log from the hypermap, converted to a 'resolved' format using
/// namespace data saved in the hns-indexer.
#[derive(Clone, Debug, Deserialize, Serialize)]
pub struct Mint {
    pub name: String,
    pub parent_path: String,
}

/// A note log from the hypermap, converted to a 'resolved' format using
/// namespace data saved in the hns-indexer
#[derive(Clone, Debug, Deserialize, Serialize)]
pub struct Note {
    pub note: String,
    pub parent_path: String,
    pub data: Bytes,
}

/// A fact log from the hypermap, converted to a 'resolved' format using
/// namespace data saved in the hns-indexer
#[derive(Clone, Debug, Deserialize, Serialize)]
pub struct Fact {
    pub fact: String,
    pub parent_path: String,
    pub data: Bytes,
}

/// Errors that can occur when decoding a log from the hypermap using
/// [`decode_mint_log()`] or [`decode_note_log()`].
#[derive(Clone, Debug, Deserialize, Serialize)]
pub enum DecodeLogError {
    /// The log's topic is not a mint or note event.
    UnexpectedTopic(B256),
    /// The name is not valid (according to [`valid_name`]).
    InvalidName(String),
    /// An error occurred while decoding the log.
    DecodeError(String),
    /// The parent name could not be resolved with `hns-indexer`.
    UnresolvedParent(String),
}

impl fmt::Display for DecodeLogError {
    fn fmt(&self, f: &mut fmt::Formatter<'_>) -> fmt::Result {
        match self {
            DecodeLogError::UnexpectedTopic(topic) => write!(f, "Unexpected topic: {:?}", topic),
            DecodeLogError::InvalidName(name) => write!(f, "Invalid name: {}", name),
            DecodeLogError::DecodeError(err) => write!(f, "Decode error: {}", err),
            DecodeLogError::UnresolvedParent(parent) => {
                write!(f, "Could not resolve parent: {}", parent)
            }
        }
    }
}

impl Error for DecodeLogError {}

/// Canonical function to determine if a hypermap entry is valid. This should
/// be used whenever reading a new hypermap entry from a mints query, because
/// while most frontends will enforce these rules, it is possible to post
/// invalid names to the hypermap contract.
///
/// This checks a **single name**, not the full path-name. A full path-name
/// is comprised of valid names separated by `.`
pub fn valid_entry(entry: &str, note: bool, fact: bool) -> bool {
    if note && fact {
        return false;
    }
    if note {
        valid_note(entry)
    } else if fact {
        valid_fact(entry)
    } else {
        valid_name(entry)
    }
}

pub fn valid_name(name: &str) -> bool {
    name.is_ascii()
        && name.len() >= 1
        && name
            .chars()
            .all(|c| c.is_ascii_lowercase() || c.is_ascii_digit() || c == '-')
}

pub fn valid_note(note: &str) -> bool {
    note.is_ascii()
        && note.len() >= 2
        && note.chars().next() == Some('~')
        && note
            .chars()
            .skip(1)
            .all(|c| c.is_ascii_lowercase() || c.is_ascii_digit() || c == '-')
}

pub fn valid_fact(fact: &str) -> bool {
    fact.is_ascii()
        && fact.len() >= 2
        && fact.chars().next() == Some('!')
        && fact
            .chars()
            .skip(1)
            .all(|c| c.is_ascii_lowercase() || c.is_ascii_digit() || c == '-')
}

/// Produce a namehash from a hypermap name.
pub fn namehash(name: &str) -> String {
    let mut node = B256::default();

    let mut labels: Vec<&str> = name.split('.').collect();
    labels.reverse();

    for label in labels.iter() {
        let l = keccak256(label);
        node = keccak256((node, l).abi_encode_packed());
    }
    format!("0x{}", hex::encode(node))
}

/// Decode a mint log from the hypermap into a 'resolved' format.
///
/// Uses [`valid_name()`] to check if the name is valid.
pub fn decode_mint_log(log: &crate::eth::Log) -> Result<Mint, DecodeLogError> {
    let contract::Note::SIGNATURE_HASH = log.topics()[0] else {
        return Err(DecodeLogError::UnexpectedTopic(log.topics()[0]));
    };
    let decoded = contract::Mint::decode_log_data(log.data(), true)
        .map_err(|e| DecodeLogError::DecodeError(e.to_string()))?;
    let name = String::from_utf8_lossy(&decoded.label).to_string();
    if !valid_name(&name) {
        return Err(DecodeLogError::InvalidName(name));
    }
    match resolve_parent(log, None) {
        Some(parent_path) => Ok(Mint { name, parent_path }),
        None => Err(DecodeLogError::UnresolvedParent(name)),
    }
}

/// Decode a note log from the hypermap into a 'resolved' format.
///
/// Uses [`valid_name()`] to check if the name is valid.
pub fn decode_note_log(log: &crate::eth::Log) -> Result<Note, DecodeLogError> {
    let contract::Note::SIGNATURE_HASH = log.topics()[0] else {
        return Err(DecodeLogError::UnexpectedTopic(log.topics()[0]));
    };
    let decoded = contract::Note::decode_log_data(log.data(), true)
        .map_err(|e| DecodeLogError::DecodeError(e.to_string()))?;
    let note = String::from_utf8_lossy(&decoded.label).to_string();
    if !valid_note(&note) {
        return Err(DecodeLogError::InvalidName(note));
    }
    match resolve_parent(log, None) {
        Some(parent_path) => Ok(Note {
            note,
            parent_path,
            data: decoded.data,
        }),
        None => Err(DecodeLogError::UnresolvedParent(note)),
    }
}

pub fn decode_fact_log(log: &crate::eth::Log) -> Result<Fact, DecodeLogError> {
    let contract::Fact::SIGNATURE_HASH = log.topics()[0] else {
        return Err(DecodeLogError::UnexpectedTopic(log.topics()[0]));
    };
    let decoded = contract::Fact::decode_log_data(log.data(), true)
        .map_err(|e| DecodeLogError::DecodeError(e.to_string()))?;
    let fact = String::from_utf8_lossy(&decoded.label).to_string();
    if !valid_fact(&fact) {
        return Err(DecodeLogError::InvalidName(fact));
    }
    match resolve_parent(log, None) {
        Some(parent_path) => Ok(Fact {
            fact,
            parent_path,
            data: decoded.data,
        }),
        None => Err(DecodeLogError::UnresolvedParent(fact)),
    }
}

/// Given a [`crate::eth::Log`] (which must be a log from hypermap), resolve the parent name
/// of the new entry or note.
pub fn resolve_parent(log: &crate::eth::Log, timeout: Option<u64>) -> Option<String> {
    let parent_hash = log.topics()[1].to_string();
    net::get_name(&parent_hash, log.block_number, timeout)
}

/// Given a [`crate::eth::Log`] (which must be a log from hypermap), resolve the full name
/// of the new entry or note.
///
/// Uses [`valid_name()`] to check if the name is valid.
pub fn resolve_full_name(log: &crate::eth::Log, timeout: Option<u64>) -> Option<String> {
    let parent_hash = log.topics()[1].to_string();
    let parent_name = net::get_name(&parent_hash, log.block_number, timeout)?;
    let log_name = match log.topics()[0] {
        contract::Mint::SIGNATURE_HASH => {
            let decoded = contract::Mint::decode_log_data(log.data(), true).unwrap();
            decoded.label
        }
        contract::Note::SIGNATURE_HASH => {
            let decoded = contract::Note::decode_log_data(log.data(), true).unwrap();
            decoded.label
        }
        contract::Fact::SIGNATURE_HASH => {
            let decoded = contract::Fact::decode_log_data(log.data(), true).unwrap();
            decoded.label
        }
        _ => return None,
    };
    let name = String::from_utf8_lossy(&log_name);
    if !valid_entry(
        &name,
        log.topics()[0] == contract::Note::SIGNATURE_HASH,
        log.topics()[0] == contract::Fact::SIGNATURE_HASH,
    ) {
        return None;
    }
    Some(format!("{name}.{parent_name}"))
}

/// Helper struct for reading from the hypermap.
#[derive(Clone, Debug, Deserialize, Serialize)]
pub struct Hypermap {
    pub provider: Provider,
    address: Address,
}

impl Hypermap {
    /// Creates a new Hypermap instance with a specified address.
    ///
    /// # Arguments
    /// * `provider` - A reference to the Provider.
    /// * `address` - The address of the Hypermap contract.
    pub fn new(provider: Provider, address: Address) -> Self {
        Self { provider, address }
    }

    /// Creates a new Hypermap instance with the default address and chain ID.
    pub fn default(timeout: u64) -> Self {
        let provider = Provider::new(HYPERMAP_CHAIN_ID, timeout);
        Self::new(provider, Address::from_str(HYPERMAP_ADDRESS).unwrap())
    }

    /// Returns the in-use Hypermap contract address.
    pub fn address(&self) -> &Address {
        &self.address
    }

    /// Gets an entry from the Hypermap by its string-formatted name.
    ///
    /// # Parameters
    /// - `path`: The name-path to get from the Hypermap.
    /// # Returns
    /// A `Result<(Address, Address, Option<Bytes>), EthError>` representing the TBA, owner,
    /// and value if the entry exists and is a note.
    pub fn get(&self, path: &str) -> Result<(Address, Address, Option<Bytes>), EthError> {
        let get_call = getCall {
            namehash: FixedBytes::<32>::from_str(&namehash(path))
                .map_err(|_| EthError::InvalidParams)?,
        }
        .abi_encode();

        let tx_req = TransactionRequest::default()
            .input(TransactionInput::new(get_call.into()))
            .to(self.address);

        let res_bytes = self.provider.call(tx_req, None)?;

        let res = getCall::abi_decode_returns(&res_bytes, false)
            .map_err(|_| EthError::RpcMalformedResponse)?;

        let note_data = if res.data == Bytes::default() {
            None
        } else {
            Some(res.data)
        };

        Ok((res.tba, res.owner, note_data))
    }

    /// Gets an entry from the Hypermap by its hash.
    ///
    /// # Parameters
    /// - `entryhash`: The entry to get from the Hypermap.
    /// # Returns
    /// A `Result<(Address, Address, Option<Bytes>), EthError>` representing the TBA, owner,
    /// and value if the entry exists and is a note.
    pub fn get_hash(&self, entryhash: &str) -> Result<(Address, Address, Option<Bytes>), EthError> {
        let get_call = getCall {
            namehash: FixedBytes::<32>::from_str(entryhash).map_err(|_| EthError::InvalidParams)?,
        }
        .abi_encode();

        let tx_req = TransactionRequest::default()
            .input(TransactionInput::new(get_call.into()))
            .to(self.address);

        let res_bytes = self.provider.call(tx_req, None)?;

        let res = getCall::abi_decode_returns(&res_bytes, false)
            .map_err(|_| EthError::RpcMalformedResponse)?;

        let note_data = if res.data == Bytes::default() {
            None
        } else {
            Some(res.data)
        };

        Ok((res.tba, res.owner, note_data))
    }

    /// Gets a namehash from an existing TBA address.
    ///
    /// # Parameters
    /// - `tba`: The TBA to get the namehash of.
    /// # Returns
    /// A `Result<String, EthError>` representing the namehash of the TBA.
    pub fn get_namehash_from_tba(&self, tba: Address) -> Result<String, EthError> {
        let token_call = tokenCall {}.abi_encode();

        let tx_req = TransactionRequest::default()
            .input(TransactionInput::new(token_call.into()))
            .to(tba);

        let res_bytes = self.provider.call(tx_req, None)?;

        let res = tokenCall::abi_decode_returns(&res_bytes, false)
            .map_err(|_| EthError::RpcMalformedResponse)?;

        let namehash: FixedBytes<32> = res.tokenId.into();
        Ok(format!("0x{}", hex::encode(namehash)))
    }

    /// Create a filter for all mint events.
    pub fn mint_filter(&self) -> crate::eth::Filter {
        crate::eth::Filter::new()
            .address(self.address)
            .event(contract::Mint::SIGNATURE)
    }

    /// Create a filter for all note events.
    pub fn note_filter(&self) -> crate::eth::Filter {
        crate::eth::Filter::new()
            .address(self.address)
            .event(contract::Note::SIGNATURE)
    }

    /// Create a filter for all fact events.
    pub fn fact_filter(&self) -> crate::eth::Filter {
        crate::eth::Filter::new()
            .address(self.address)
            .event(contract::Fact::SIGNATURE)
    }

    /// Create a filter for a given set of specific notes. This function will
    /// hash the note labels and use them as the topic3 filter.
    ///
    /// Example:
    /// ```rust
    /// let filter = hypermap.notes_filter(&["~note1", "~note2"]);
    /// ```
    pub fn notes_filter(&self, notes: &[&str]) -> crate::eth::Filter {
        self.note_filter().topic3(
            notes
                .into_iter()
                .map(|note| keccak256(note))
                .collect::<Vec<_>>(),
        )
    }

    /// Create a filter for a given set of specific facts. This function will
    /// hash the fact labels and use them as the topic3 filter.
    ///
    /// Example:
    /// ```rust
    /// let filter = hypermap.facts_filter(&["!fact1", "!fact2"]);
    /// ```
    pub fn facts_filter(&self, facts: &[&str]) -> crate::eth::Filter {
        self.fact_filter().topic3(
            facts
                .into_iter()
                .map(|fact| keccak256(fact))
                .collect::<Vec<_>>(),
        )
    }
}<|MERGE_RESOLUTION|>--- conflicted
+++ resolved
@@ -19,14 +19,10 @@
 #[cfg(feature = "simulation-mode")]
 pub const HYPERMAP_CHAIN_ID: u64 = 31337; // fakenet
 /// first block (minus one) of hypermap deployment on base
-<<<<<<< HEAD
-pub const HYPERMAP_FIRST_BLOCK: u64 = 25_346_377;
-=======
 #[cfg(not(feature = "simulation-mode"))]
 pub const HYPERMAP_FIRST_BLOCK: u64 = 27_270_411;
 #[cfg(feature = "simulation-mode")]
 pub const HYPERMAP_FIRST_BLOCK: u64 = 0;
->>>>>>> 33118ab6
 /// the root hash of hypermap, empty bytes32
 pub const HYPERMAP_ROOT_HASH: &'static str =
     "0x0000000000000000000000000000000000000000000000000000000000000000";
