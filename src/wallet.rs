--- conflicted
+++ resolved
@@ -1,20 +1,13 @@
 //! ## (unfinished, unpolished and not fully tested)  Ethereum wallet functionality for Hyperware.
 //!
-<<<<<<< HEAD
 //! This module provides high-level wallet functionality for Ethereum,
 //! including transaction signing, contract interaction, and account management.
 //! It provides a simple interface for sending ETH and interacting with ERC20,
 //! ERC721, and ERC1155 tokens.
-=======
-//! This module provides higher-level wallet functionality, building on top of
-//! the cryptographic operations in the signer module. It handles transaction
-//! construction, name resolution, and account management.
->>>>>>> 860c2b4b
 //!
 //! ERC6551 + the hypermap is not supported yet.
 //! 
 
-<<<<<<< HEAD
 use crate::eth::{
     Provider, 
     EthError,
@@ -88,15 +81,6 @@
         function execute(address to, uint256 value, bytes calldata data, uint8 operation) external returns (bytes);
     }
 }
-=======
-use crate::eth::{EthError, Provider};
-use crate::hypermap;
-use crate::signer::{EncryptedSignerData, LocalSigner, Signer, SignerError, TransactionData};
-
-use alloy_primitives::{Address as EthAddress, TxHash, U256};
-use std::str::FromStr;
-use thiserror::Error;
->>>>>>> 860c2b4b
 
 #[derive(Debug, Error)]
 pub enum WalletError {
@@ -139,11 +123,6 @@
 pub enum KeyStorage {
     /// An unencrypted wallet with a signer
     Decrypted(LocalSigner),
-<<<<<<< HEAD
-=======
-
-    /// An encrypted wallet - contains all the necessary data
->>>>>>> 860c2b4b
     Encrypted(EncryptedSignerData),
 }
 
@@ -313,7 +292,6 @@
     pub details: String,
 }
 
-<<<<<<< HEAD
 /// Result type for Hypermap transactions
 #[derive(Debug, Clone)]
 pub struct HypermapTxReceipt {
@@ -541,24 +519,14 @@
 
 // Resolve a .hypr/.os/future tlzs names to an Ethereum address using Hypermap
 pub fn resolve_name(name: &str, chain_id: u64) -> Result<EthAddress, WalletError> {
-=======
-// The checks here aren't solid, but it works for now. Will also expand with full hypermap support
-/// Resolve a .hypr name to an Ethereum address using Hypermap.
-pub fn resolve_name(name: &str, _chain_id: u64) -> Result<EthAddress, WalletError> {
->>>>>>> 860c2b4b
     // If it's already an address, just parse it
     if name.starts_with("0x") && name.len() == 42 {
         return EthAddress::from_str(name).map_err(|_| {
             WalletError::NameResolutionError(format!("Invalid address format: {}", name))
         });
     }
-<<<<<<< HEAD
     
     // hardcoded to .hypr for now
-=======
-
-    // Format the name properly if it doesn't contain dots
->>>>>>> 860c2b4b
     let formatted_name = if !name.contains('.') {
         format!("{}.hypr", name)
     } else {
@@ -712,7 +680,6 @@
     provider: Provider,
     signer: &S,
 ) -> Result<TxReceipt, WalletError> {
-<<<<<<< HEAD
     // Resolve the name to an address
     let to_address = resolve_name(to, signer.chain_id())?;
     
@@ -738,64 +705,6 @@
         gas_limit,
         format_receipt
     )
-=======
-    // Special handling for Anvil (31337) or other test networks
-    let chain_id = signer.chain_id();
-    // temp
-    let is_test_network = chain_id == 31337 || chain_id == 1337;
-
-    // Resolve the name to an address
-    let to_address = resolve_name(to, chain_id)?;
-
-    // Get the current nonce for the signer's address
-    let from_address = signer.address();
-    let nonce = provider
-        .get_transaction_count(from_address, None)?
-        .to::<u64>();
-
-    // Get gas pricing based on network
-    let (gas_price, priority_fee) = if is_test_network {
-        // For test networks like Anvil, use a fixed gas price that's known to work
-        // These specific values work reliably with Anvil
-        (2_000_000_000, 100_000_000) // 2 gwei, 0.1 gwei priority fee
-    } else {
-        // For real networks, get current gas price
-        let base_fee = provider.get_gas_price()?.to::<u128>();
-
-        // Increase by 20% to ensure transaction goes through
-        let adjusted_fee = (base_fee * 120) / 100;
-
-        // Priority fee at 10% of gas price
-        (adjusted_fee, adjusted_fee / 10)
-    };
-
-    // Standard gas limit for ETH transfer
-    let gas_limit = 21000;
-
-    // Prepare transaction data
-    let tx_data = TransactionData {
-        to: to_address,
-        value: amount.as_wei(),
-        data: None, // No data for simple ETH transfer
-        nonce,
-        gas_limit,
-        gas_price,
-        max_priority_fee: Some(priority_fee),
-        chain_id,
-    };
-
-    // Sign the transaction
-    let signed_tx = signer.sign_transaction(&tx_data)?;
-
-    // Send the transaction
-    let tx_hash = provider.send_raw_transaction(signed_tx.into())?;
-
-    // Return the receipt with transaction details
-    Ok(TxReceipt {
-        hash: tx_hash,
-        details: format!("Sent {} to {}", amount.to_string(), to),
-    })
->>>>>>> 860c2b4b
 }
 
 /// Get the ETH balance for an address or name
@@ -811,7 +720,6 @@
     let balance = provider.get_balance(address, None)?;
 
     // Return formatted amount
-<<<<<<< HEAD
     Ok(EthAmount {
         wei_value: balance,
     })
@@ -1832,7 +1740,4 @@
         balance,
         formatted_balance,
     })
-=======
-    Ok(EthAmount { wei_value: balance })
->>>>>>> 860c2b4b
 }