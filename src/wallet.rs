//! ## (unfinished, unpolished and not fully tested)  EVM wallet functionality for Hyperware.
//!
//! This module provides high-level wallet functionality for Ethereum,
//! including transaction signing, contract interaction, and account management.
//! It provides a simple interface for sending ETH and interacting with ERC20,
//! ERC721, and ERC1155 tokens.
//!
//! ERC6551 + the hypermap is not supported yet.
//!

use crate::eth::{BlockNumberOrTag, EthError, Provider};
use crate::hypermap;
use crate::hypermap::{namehash, valid_fact, valid_name, valid_note};
use crate::println as kiprintln;
use crate::signer::{EncryptedSignerData, LocalSigner, Signer, SignerError, TransactionData};

use alloy::rpc::types::{
    request::TransactionRequest, Filter, FilterBlockOption, FilterSet, TransactionReceipt,
};
use alloy_primitives::TxKind;
use alloy_primitives::{Address as EthAddress, Bytes, TxHash, B256, U256};
use alloy_sol_types::{sol, SolCall};
use serde::{Deserialize, Serialize};
use std::str::FromStr;
use thiserror::Error;

// Define UserOperation struct for ERC-4337
sol! {
    #[derive(Debug, Default, PartialEq, Eq)]
    struct UserOperation {
        address sender;
        uint256 nonce;
        bytes initCode;
        bytes callData;
        uint256 callGasLimit;
        uint256 verificationGasLimit;
        uint256 preVerificationGas;
        uint256 maxFeePerGas;
        uint256 maxPriorityFeePerGas;
        bytes paymasterAndData;
        bytes signature;
    }

    // v0.8 UserOperation struct with packed fields
    #[derive(Debug, Default, PartialEq, Eq)]
    struct PackedUserOperation {
        address sender;
        uint256 nonce;
        bytes initCode;
        bytes callData;
        bytes32 accountGasLimits;  // packed verificationGasLimit (16 bytes) and callGasLimit (16 bytes)
        uint256 preVerificationGas;
        bytes32 gasFees;  // packed maxPriorityFeePerGas (16 bytes) and maxFeePerGas (16 bytes)
        bytes paymasterAndData;
        bytes signature;
    }
}

// Define contract interfaces
pub mod contracts {
    use alloy_sol_types::sol;

    sol! {
        interface IERC20 {
            function balanceOf(address who) external view returns (uint256);
            function decimals() external view returns (uint8);
            function symbol() external view returns (string);
            function name() external view returns (string);
            function totalSupply() external view returns (uint256);
            function allowance(address owner, address spender) external view returns (uint256);
            function transfer(address to, uint256 value) external returns (bool);
            function approve(address spender, uint256 value) external returns (bool);
            function transferFrom(address from, address to, uint256 value) external returns (bool);
        }

        interface IERC721 {
            function balanceOf(address owner) external view returns (uint256);
            function ownerOf(uint256 tokenId) external view returns (address);
            function isApprovedForAll(address owner, address operator) external view returns (bool);
            function safeTransferFrom(address from, address to, uint256 tokenId) external;
            function setApprovalForAll(address operator, bool approved) external;
        }

        interface IERC1155 {
            function balanceOf(address account, uint256 id) external view returns (uint256);
            function balanceOfBatch(address[] calldata accounts, uint256[] calldata ids) external view returns (uint256[] memory);
            function isApprovedForAll(address account, address operator) external view returns (bool);
            function setApprovalForAll(address operator, bool approved) external;
            function safeTransferFrom(address from, address to, uint256 id, uint256 amount, bytes calldata data) external;
            function safeBatchTransferFrom(address from, address to, uint256[] calldata ids, uint256[] calldata amounts, bytes calldata data) external;
        }

        interface IERC6551Account {
            function execute(address to, uint256 value, bytes calldata data, uint8 operation) external payable returns (bytes memory);
            function execute(address to, uint256 value, bytes calldata data, uint8 operation, uint256 txGas) external payable returns (bytes memory);
            function isValidSigner(address signer, bytes calldata data) external view returns (bytes4 magicValue);
            function token() external view returns (uint256 chainId, address tokenContract, uint256 tokenId);
            function setSignerDataKey(bytes32 signerDataKey) external;
        }

        // ERC-4337 EntryPoint Interface
        interface IEntryPoint {
            function handleOps(bytes calldata packedOps, address payable beneficiary) external;
            function getUserOpHash(bytes calldata packedUserOp) external view returns (bytes32);
            function getNonce(address sender, uint192 key) external view returns (uint256);
        }

        // ERC-4337 Account Interface
        interface IAccount {
            function validateUserOp(
                bytes calldata packedUserOp,
                bytes32 userOpHash,
                uint256 missingAccountFunds
            ) external returns (uint256 validationData);
        }

        // ERC-4337 Paymaster Interface
        interface IPaymaster {
            enum PostOpMode {
                opSucceeded,
                opReverted,
                postOpReverted
            }

            function validatePaymasterUserOp(
                bytes calldata packedUserOp,
                bytes32 userOpHash,
                uint256 maxCost
            ) external returns (bytes memory context, uint256 validationData);

            function postOp(
                PostOpMode mode,
                bytes calldata context,
                uint256 actualGasCost
            ) external;
        }
    }
}

#[derive(Debug, Error)]
pub enum WalletError {
    #[error("signing error: {0}")]
    SignerError(#[from] SignerError),

    #[error("ethereum error: {0}")]
    EthError(#[from] EthError),

    #[error("name resolution error: {0}")]
    NameResolutionError(String),

    #[error("invalid amount: {0}")]
    InvalidAmount(String),

    #[error("transaction error: {0}")]
    TransactionError(String),

    #[error("gas estimation error: {0}")]
    GasEstimationError(String),

    #[error("insufficient funds: {0}")]
    InsufficientFunds(String),

    #[error("network congestion: {0}")]
    NetworkCongestion(String),

    #[error("transaction underpriced")]
    TransactionUnderpriced,

    #[error("transaction nonce too low")]
    TransactionNonceTooLow,

    #[error("permission denied: {0}")]
    PermissionDenied(String),
}

/// Represents the storage state of a wallet's private key
#[derive(Debug, Clone)]
pub enum KeyStorage {
    /// An unencrypted wallet with a signer
    Decrypted(LocalSigner),
    Encrypted(EncryptedSignerData),
}

// Manual implementation of Serialize for KeyStorage
impl Serialize for KeyStorage {
    fn serialize<S>(&self, serializer: S) -> Result<S::Ok, S::Error>
    where
        S: serde::Serializer,
    {
        use serde::ser::SerializeStruct;

        match self {
            KeyStorage::Decrypted(signer) => {
                let mut state = serializer.serialize_struct("KeyStorage", 2)?;
                state.serialize_field("type", "Decrypted")?;
                state.serialize_field("signer", signer)?;
                state.end()
            }
            KeyStorage::Encrypted(data) => {
                let mut state = serializer.serialize_struct("KeyStorage", 2)?;
                state.serialize_field("type", "Encrypted")?;
                state.serialize_field("data", data)?;
                state.end()
            }
        }
    }
}

// Manual implementation of Deserialize for KeyStorage
impl<'de> Deserialize<'de> for KeyStorage {
    fn deserialize<D>(deserializer: D) -> Result<Self, D::Error>
    where
        D: serde::Deserializer<'de>,
    {
        #[derive(Deserialize)]
        #[serde(tag = "type")]
        enum KeyStorageData {
            #[serde(rename = "Decrypted")]
            Decrypted { signer: LocalSigner },

            #[serde(rename = "Encrypted")]
            Encrypted { data: EncryptedSignerData },
        }

        let data = KeyStorageData::deserialize(deserializer)?;

        match data {
            KeyStorageData::Decrypted { signer } => Ok(KeyStorage::Decrypted(signer)),
            KeyStorageData::Encrypted { data } => Ok(KeyStorage::Encrypted(data)),
        }
    }
}

impl KeyStorage {
    /// Get the encrypted data if this is an encrypted key storage
    pub fn get_encrypted_data(&self) -> Option<Vec<u8>> {
        match self {
            KeyStorage::Encrypted(data) => Some(data.encrypted_data.clone()),
            KeyStorage::Decrypted(_) => None,
        }
    }

    /// Get the address associated with this wallet
    pub fn get_address(&self) -> String {
        match self {
            KeyStorage::Decrypted(signer) => signer.address().to_string(),
            KeyStorage::Encrypted(data) => data.address.clone(),
        }
    }

    /// Get the chain ID associated with this wallet
    pub fn get_chain_id(&self) -> u64 {
        match self {
            KeyStorage::Decrypted(signer) => signer.chain_id(),
            KeyStorage::Encrypted(data) => data.chain_id,
        }
    }
}

/// Represents an amount of ETH with proper formatting
#[derive(Debug, Clone)]
pub struct EthAmount {
    /// Value in wei
    wei_value: U256,
}

impl EthAmount {
    /// Create a new amount from ETH value
    pub fn from_eth(eth_value: f64) -> Self {
        // Convert ETH to wei (1 ETH = 10^18 wei)
        let wei = (eth_value * 1_000_000_000_000_000_000.0) as u128;
        Self {
            wei_value: U256::from(wei),
        }
    }

    /// Create from a string like "0.1 ETH" or "10 wei"
    pub fn from_string(amount_str: &str) -> Result<Self, WalletError> {
        let parts: Vec<&str> = amount_str.trim().split_whitespace().collect();

        if parts.is_empty() {
            return Err(WalletError::InvalidAmount(
                "Empty amount string".to_string(),
            ));
        }

        let value_str = parts[0];
        let unit = parts
            .get(1)
            .map(|s| s.to_lowercase())
            .unwrap_or_else(|| "eth".to_string());

        let value = value_str.parse::<f64>().map_err(|_| {
            WalletError::InvalidAmount(format!("Invalid numeric value: {}", value_str))
        })?;

        match unit.as_str() {
            "eth" => Ok(Self::from_eth(value)),
            "wei" => Ok(Self {
                wei_value: U256::from(value as u128),
            }),
            _ => Err(WalletError::InvalidAmount(format!(
                "Unknown unit: {}",
                unit
            ))),
        }
    }

    /// Get the value in wei
    pub fn as_wei(&self) -> U256 {
        self.wei_value
    }

    /// Get a human-readable string representation
    pub fn to_string(&self) -> String {
        // Just return the numerical value without denomination
        if self.wei_value >= U256::from(100_000_000_000_000u128) {
            // Convert to u128 first (safe since ETH total supply fits in u128) then to f64
            let wei_u128 = self.wei_value.to::<u128>();
            let eth_value = wei_u128 as f64 / 1_000_000_000_000_000_000.0;
            format!("{:.6}", eth_value)
        } else {
            format!("{}", self.wei_value)
        }
    }

    /// Get a formatted string with denomination (for display purposes)
    pub fn to_display_string(&self) -> String {
        // For values over 0.0001 ETH, show in ETH, otherwise in wei
        if self.wei_value >= U256::from(100_000_000_000_000u128) {
            // Convert to u128 first (safe since ETH total supply fits in u128) then to f64
            let wei_u128 = self.wei_value.to::<u128>();
            let eth_value = wei_u128 as f64 / 1_000_000_000_000_000_000.0;
            format!("{:.6} ETH", eth_value)
        } else {
            format!("{} wei", self.wei_value)
        }
    }
}

/// Transaction receipt returned after sending
#[derive(Debug, Clone)]
pub struct TxReceipt {
    /// Transaction hash
    pub hash: TxHash,
    /// Transaction details
    pub details: String,
}

/// Result type for Hypermap transactions
#[derive(Debug, Clone)]
pub struct HypermapTxReceipt {
    /// Transaction hash
    pub hash: TxHash,
    /// Description of the operation
    pub description: String,
}

//
// HELPER FUNCTIONS
//

/// Helper for making contract view function calls
fn call_view_function<T: SolCall>(
    contract: EthAddress,
    call: T,
    provider: &Provider,
) -> Result<T::Return, WalletError> {
    let call_data = call.abi_encode();
    let tx = TransactionRequest {
        to: Some(TxKind::Call(contract)),
        input: call_data.into(),
        ..Default::default()
    };

    let result = provider.call(tx, None)?;

    if result.is_empty() {
        return Err(WalletError::TransactionError(
            "Empty result from call".into(),
        ));
    }

    match T::abi_decode_returns(&result, true) {
        Ok(decoded) => Ok(decoded),
        Err(e) => Err(WalletError::TransactionError(format!(
            "Failed to decode result: {}",
            e
        ))),
    }
}

/// Calculate gas parameters based on network type
fn calculate_gas_params(provider: &Provider, chain_id: u64) -> Result<(u128, u128), WalletError> {
    match chain_id {
        1 => {
            // Mainnet: 50% buffer and 1.5 gwei priority fee
            let latest_block = provider
                .get_block_by_number(BlockNumberOrTag::Latest, false)?
                .ok_or_else(|| {
                    WalletError::TransactionError("Failed to get latest block".into())
                })?;

            let base_fee = latest_block
                .header
                .inner
                .base_fee_per_gas
                .ok_or_else(|| WalletError::TransactionError("No base fee in block".into()))?
                as u128;

            Ok((base_fee + (base_fee / 2), 1_500_000_000u128))
        }
        8453 => {
            // Base
            let latest_block = provider
                .get_block_by_number(BlockNumberOrTag::Latest, false)?
                .ok_or_else(|| {
                    WalletError::TransactionError("Failed to get latest block".into())
                })?;

            let base_fee = latest_block
                .header
                .inner
                .base_fee_per_gas
                .ok_or_else(|| WalletError::TransactionError("No base fee in block".into()))?
                as u128;

            let max_fee = base_fee + (base_fee / 3);

            let min_priority_fee = 100_000u128;

            let max_priority_fee = max_fee / 2;

            let priority_fee = std::cmp::max(
                min_priority_fee,
                std::cmp::min(base_fee / 10, max_priority_fee),
            );

            Ok((max_fee, priority_fee))
        }
        10 => {
            // Optimism: 25% buffer and 0.3 gwei priority fee
            let latest_block = provider
                .get_block_by_number(BlockNumberOrTag::Latest, false)?
                .ok_or_else(|| {
                    WalletError::TransactionError("Failed to get latest block".into())
                })?;

            let base_fee = latest_block
                .header
                .inner
                .base_fee_per_gas
                .ok_or_else(|| WalletError::TransactionError("No base fee in block".into()))?
                as u128;

            Ok((base_fee + (base_fee / 4), 300_000_000u128))
        }
        31337 | 1337 => {
            // Test networks
            Ok((2_000_000_000, 100_000_000))
        }
        _ => {
            // Default: 30% buffer
            let base_fee = provider.get_gas_price()?.to::<u128>();
            let adjusted_fee = (base_fee * 130) / 100;
            Ok((adjusted_fee, adjusted_fee / 10))
        }
    }
}

/// Prepare and send a transaction with common parameters
fn prepare_and_send_tx<S: Signer, F>(
    to: EthAddress,
    call_data: Vec<u8>,
    value: U256,
    provider: &Provider,
    signer: &S,
    gas_limit: Option<u64>,
    format_receipt: F,
) -> Result<TxReceipt, WalletError>
where
    F: FnOnce(TxHash) -> String,
{
    // Get the current nonce for the signer's address
    let signer_address = signer.address();
    let nonce = provider
        .get_transaction_count(signer_address, None)?
        .to::<u64>();

    // Calculate gas parameters based on chain ID
    let (gas_price, priority_fee) = calculate_gas_params(provider, signer.chain_id())?;

    // Use provided gas limit or estimate it with 20% buffer
    let gas_limit = match gas_limit {
        Some(limit) => limit,
        None => {
            let tx_req = TransactionRequest {
                from: Some(signer_address),
                to: Some(TxKind::Call(to)),
                input: call_data.clone().into(),
                ..Default::default()
            };

            match provider.estimate_gas(tx_req, None) {
                Ok(gas) => {
                    let limit = (gas.to::<u64>() * 120) / 100; // Add 20% buffer
                    limit
                }
                Err(_) => {
                    100_000 // Default value if estimation fails
                }
            }
        }
    };

    // Prepare transaction data
    let tx_data = TransactionData {
        to,
        value,
        data: Some(call_data),
        nonce,
        gas_limit,
        gas_price,
        max_priority_fee: Some(priority_fee),
        chain_id: signer.chain_id(),
    };

    // Sign and send transaction
    let signed_tx = signer.sign_transaction(&tx_data)?;

    let tx_hash = provider.send_raw_transaction(signed_tx.into())?;

    kiprintln!("PL:: Transaction sent with hash: {}", tx_hash);

    // Return the receipt with formatted details
    Ok(TxReceipt {
        hash: tx_hash,
        details: format_receipt(tx_hash),
    })
}

/// Helper for creating Hypermap transaction operations
fn create_hypermap_tx<S: Signer, F>(
    parent_entry: &str,
    hypermap_call_data: Bytes,
    description_fn: F,
    provider: Provider,
    signer: &S,
) -> Result<HypermapTxReceipt, WalletError>
where
    F: FnOnce() -> String,
{
    // Get the parent TBA address and verify ownership
    let hypermap = provider.hypermap();
    let parent_hash_str = namehash(parent_entry);
    let (tba, owner, _) = hypermap.get_hash(&parent_hash_str)?;

    // Check that the signer is the owner of the parent entry
    let signer_address = signer.address();
    if signer_address != owner {
        return Err(WalletError::PermissionDenied(format!(
            "Signer address {} does not own the entry {}",
            signer_address, parent_entry
        )));
    }

    // Create the ERC-6551 execute call
    let execute_call = contracts::IERC6551Account::execute_0Call {
        to: *hypermap.address(),
        value: U256::ZERO,
        data: hypermap_call_data,
        operation: 0, // CALL operation
    };

    // Format receipt message
    let description = description_fn();
    let format_receipt = move |_| description.clone();

    // For ERC-6551 operations we need a higher gas limit
    let gas_limit = Some(600_000);

    // Send the transaction
    let receipt = prepare_and_send_tx(
        tba,
        execute_call.abi_encode(),
        U256::ZERO,
        &provider,
        signer,
        gas_limit,
        format_receipt,
    )?;

    // Convert to Hypermap receipt
    Ok(HypermapTxReceipt {
        hash: receipt.hash,
        description: receipt.details,
    })
}

//
// NAME RESOLUTION
//

// Resolve a .hypr/.os/future tlzs names to an Ethereum address using Hypermap
pub fn resolve_name(name: &str, chain_id: u64) -> Result<EthAddress, WalletError> {
    // If it's already an address, just parse it
    if name.starts_with("0x") && name.len() == 42 {
        return EthAddress::from_str(name).map_err(|_| {
            WalletError::NameResolutionError(format!("Invalid address format: {}", name))
        });
    }

    // hardcoded to .hypr for now
    let formatted_name = if !name.contains('.') {
        format!("{}.hypr", name)
    } else {
        name.to_string()
    };

    // Use hypermap resolution
    let hypermap = hypermap::Hypermap::default(chain_id);
    match hypermap.get(&formatted_name) {
        Ok((_tba, owner, _)) => Ok(owner),
        Err(e) => Err(WalletError::NameResolutionError(format!(
            "Failed to resolve name '{}': {}",
            name, e
        ))),
    }
}

/// Resolve a token symbol to its contract address on the specified chain
pub fn resolve_token_symbol(token: &str, chain_id: u64) -> Result<EthAddress, WalletError> {
    // If it's already an address, just parse it
    if token.starts_with("0x") && token.len() == 42 {
        return EthAddress::from_str(token).map_err(|_| {
            WalletError::NameResolutionError(format!("Invalid address format: {}", token))
        });
    }

    // Convert to uppercase for case-insensitive comparison
    let token_upper = token.to_uppercase();

    // Map of known token addresses by chain ID and symbol
    match chain_id {
        1 => { // Ethereum Mainnet
            match token_upper.as_str() {
                "USDC" => EthAddress::from_str("0xA0b86991c6218b36c1d19D4a2e9Eb0cE3606eB48")
                    .map_err(|_| WalletError::NameResolutionError("Invalid USDC address format".to_string())),
                "USDT" => EthAddress::from_str("0xdAC17F958D2ee523a2206206994597C13D831ec7")
                    .map_err(|_| WalletError::NameResolutionError("Invalid USDT address format".to_string())),
                "DAI" => EthAddress::from_str("0x6B175474E89094C44Da98b954EedeAC495271d0F")
                    .map_err(|_| WalletError::NameResolutionError("Invalid DAI address format".to_string())),
                "WETH" => EthAddress::from_str("0xC02aaA39b223FE8D0A0e5C4F27eAD9083C756Cc2")
                    .map_err(|_| WalletError::NameResolutionError("Invalid WETH address format".to_string())),
                "WBTC" => EthAddress::from_str("0x2260FAC5E5542a773Aa44fBCfeDf7C193bc2C599")
                    .map_err(|_| WalletError::NameResolutionError("Invalid WBTC address format".to_string())),
                _ => Err(WalletError::NameResolutionError(
                    format!("Token '{}' not recognized on chain ID {}", token, chain_id)
                )),
            }
        },
        8453 => { // Base
            match token_upper.as_str() {
                "USDC" => EthAddress::from_str("0x833589fCD6eDb6E08f4c7C32D4f71b54bdA02913")
                    .map_err(|_| WalletError::NameResolutionError("Invalid USDC address format".to_string())),
                "DAI" => EthAddress::from_str("0x50c5725949A6F0c72E6C4a641F24049A917DB0Cb")
                    .map_err(|_| WalletError::NameResolutionError("Invalid DAI address format".to_string())),
                "WETH" => EthAddress::from_str("0x4200000000000000000000000000000000000006")
                    .map_err(|_| WalletError::NameResolutionError("Invalid WETH address format".to_string())),
                _ => Err(WalletError::NameResolutionError(
                    format!("Token '{}' not recognized on chain ID {}", token, chain_id)
                )),
            }
        },
        10 => { // Optimism
            match token_upper.as_str() {
                "USDC" => EthAddress::from_str("0x7F5c764cBc14f9669B88837ca1490cCa17c31607")
                    .map_err(|_| WalletError::NameResolutionError("Invalid USDC address format".to_string())),
                "DAI" => EthAddress::from_str("0xDA10009cBd5D07dd0CeCc66161FC93D7c9000da1")
                    .map_err(|_| WalletError::NameResolutionError("Invalid DAI address format".to_string())),
                "WETH" => EthAddress::from_str("0x4200000000000000000000000000000000000006")
                    .map_err(|_| WalletError::NameResolutionError("Invalid WETH address format".to_string())),
                _ => Err(WalletError::NameResolutionError(
                    format!("Token '{}' not recognized on chain ID {}", token, chain_id)
                )),
            }
        },
        137 => { // Polygon
            match token_upper.as_str() {
                "USDC" => EthAddress::from_str("0x2791Bca1f2de4661ED88A30C99A7a9449Aa84174")
                    .map_err(|_| WalletError::NameResolutionError("Invalid USDC address format".to_string())),
                "USDT" => EthAddress::from_str("0xc2132D05D31c914a87C6611C10748AEb04B58e8F")
                    .map_err(|_| WalletError::NameResolutionError("Invalid USDT address format".to_string())),
                "DAI" => EthAddress::from_str("0x8f3Cf7ad23Cd3CaDbD9735AFf958023239c6A063")
                    .map_err(|_| WalletError::NameResolutionError("Invalid DAI address format".to_string())),
                "WETH" => EthAddress::from_str("0x7ceB23fD6bC0adD59E62ac25578270cFf1b9f619")
                    .map_err(|_| WalletError::NameResolutionError("Invalid WETH address format".to_string())),
                "WMATIC" => EthAddress::from_str("0x0d500B1d8E8eF31E21C99d1Db9A6444d3ADf1270")
                    .map_err(|_| WalletError::NameResolutionError("Invalid WMATIC address format".to_string())),
                _ => Err(WalletError::NameResolutionError(
                    format!("Token '{}' not recognized on chain ID {}", token, chain_id)
                )),
            }
        },
        42161 => { // Arbitrum
            match token_upper.as_str() {
                "USDC" => EthAddress::from_str("0xFF970A61A04b1cA14834A43f5dE4533eBDDB5CC8")
                    .map_err(|_| WalletError::NameResolutionError("Invalid USDC address format".to_string())),
                "USDT" => EthAddress::from_str("0xFd086bC7CD5C481DCC9C85ebE478A1C0b69FCbb9")
                    .map_err(|_| WalletError::NameResolutionError("Invalid USDT address format".to_string())),
                "DAI" => EthAddress::from_str("0xDA10009cBd5D07dd0CeCc66161FC93D7c9000da1")
                    .map_err(|_| WalletError::NameResolutionError("Invalid DAI address format".to_string())),
                "WETH" => EthAddress::from_str("0x82aF49447D8a07e3bd95BD0d56f35241523fBab1")
                    .map_err(|_| WalletError::NameResolutionError("Invalid WETH address format".to_string())),
                _ => Err(WalletError::NameResolutionError(
                    format!("Token '{}' not recognized on chain ID {}", token, chain_id)
                )),
            }
        },
        11155111 => { // Sepolia Testnet
            match token_upper.as_str() {
                // Common tokens on Sepolia testnet
                "USDC" => EthAddress::from_str("0x1c7D4B196Cb0C7B01d743Fbc6116a902379C7238")
                    .map_err(|_| WalletError::NameResolutionError("Invalid USDC address format".to_string())),
                "USDT" => EthAddress::from_str("0x8267cF9254734C6Eb452a7bb9AAF97B392258b21")
                    .map_err(|_| WalletError::NameResolutionError("Invalid USDT address format".to_string())),
                "DAI" => EthAddress::from_str("0x3e622317f8C93f7328350cF0B56d9eD4C620C5d6")
                    .map_err(|_| WalletError::NameResolutionError("Invalid DAI address format".to_string())),
                "WETH" => EthAddress::from_str("0x7b79995e5f793A07Bc00c21412e50Ecae098E7f9")
                    .map_err(|_| WalletError::NameResolutionError("Invalid WETH address format".to_string())),
                _ => Err(WalletError::NameResolutionError(
                    format!("Token '{}' not recognized on Sepolia testnet. Please use a contract address.", token)
                )),
            }
        },
        // Test networks
        31337 | 1337 => {
            return Err(WalletError::NameResolutionError(
                format!("Token symbol resolution not supported on test networks. Please use the full contract address.")
            ));
        },
        _ => {
            return Err(WalletError::NameResolutionError(
                format!("Token symbol resolution not supported for chain ID {}", chain_id)
            ));
        }
    }
    .map_err(|e| match e {
        WalletError::NameResolutionError(msg) => WalletError::NameResolutionError(msg),
        _ => WalletError::NameResolutionError(
            format!("Invalid address format for token '{}' on chain ID {}", token, chain_id)
        ),
    })
}

//
// ETHEREUM FUNCTIONS
//

/// Send ETH to an address or name
pub fn send_eth<S: Signer>(
    to: &str,
    amount: EthAmount,
    provider: Provider,
    signer: &S,
) -> Result<TxReceipt, WalletError> {
    // Resolve the name to an address
    let to_address = resolve_name(to, signer.chain_id())?;

    // Standard gas limit for ETH transfer is always 21000
    let gas_limit = Some(21000);

    // Format receipt message
    let amount_str = amount.to_string();
    let format_receipt = move |_tx_hash| format!("Sent {} to {}", amount_str, to);

    // For ETH transfers, we have no call data
    let empty_call_data = vec![];

    // Use the helper function to prepare and send the transaction
    prepare_and_send_tx(
        to_address,
        empty_call_data,
        amount.as_wei(),
        &provider,
        signer,
        gas_limit,
        format_receipt,
    )
}

/// Get the ETH balance for an address or name
pub fn get_eth_balance(
    address_or_name: &str,
    chain_id: u64,
    provider: Provider,
) -> Result<EthAmount, WalletError> {
    // Resolve name to address
    let address = resolve_name(address_or_name, chain_id)?;

    // Query balance
    let balance = provider.get_balance(address, None)?;

    // Return formatted amount
    Ok(EthAmount { wei_value: balance })
}

/// Wait for a transaction to be confirmed
pub fn wait_for_transaction(
    tx_hash: TxHash,
    provider: Provider,
    confirmations: u64,
    timeout_secs: u64,
) -> Result<TransactionReceipt, WalletError> {
    let start_time = std::time::Instant::now();
    let timeout = std::time::Duration::from_secs(timeout_secs);

    loop {
        // Check if we've exceeded the timeout
        if start_time.elapsed() > timeout {
            return Err(WalletError::TransactionError(format!(
                "Transaction confirmation timeout after {} seconds",
                timeout_secs
            )));
        }

        // Try to get the receipt
        if let Ok(Some(receipt)) = provider.get_transaction_receipt(tx_hash) {
            // Check if we have enough confirmations
            let latest_block = provider.get_block_number()?;
            let receipt_block = receipt.block_number.unwrap_or(0) as u64;

            if latest_block >= receipt_block + confirmations {
                return Ok(receipt);
            }
        }

        // Wait a bit before checking again
        std::thread::sleep(std::time::Duration::from_secs(2));
    }
}

//
// ERC-20 TOKEN FUNCTIONS
//

/// Get the ERC20 token balance of an address or name
/// Returns the balance in token units (adjusted for decimals)
pub fn erc20_balance_of(
    token_address: &str,
    owner_address: &str,
    provider: &Provider,
) -> Result<f64, WalletError> {
    // First try to resolve the token as a symbol
    let token = match resolve_token_symbol(token_address, provider.chain_id) {
        Ok(addr) => addr,
        Err(_) => resolve_name(token_address, provider.chain_id)?, // Fall back to regular name resolution
    };

    let owner = resolve_name(owner_address, provider.chain_id)?;

    let call = contracts::IERC20::balanceOfCall { who: owner };
    let balance = call_view_function(token, call, provider)?;

    let decimals = erc20_decimals(token_address, provider)?;
    let balance_float = balance._0.to::<u128>() as f64 / 10f64.powi(decimals as i32);

    Ok(balance_float)
}

/// Get the number of decimals for an ERC20 token
pub fn erc20_decimals(token_address: &str, provider: &Provider) -> Result<u8, WalletError> {
    let token = match resolve_token_symbol(token_address, provider.chain_id) {
        Ok(addr) => addr,
        Err(_) => resolve_name(token_address, provider.chain_id)?,
    };

    let call = contracts::IERC20::decimalsCall {};
    let decimals = call_view_function(token, call, provider)?;
    Ok(decimals._0)
}

/// Get the token symbol for an ERC20 token
pub fn erc20_symbol(token_address: &str, provider: &Provider) -> Result<String, WalletError> {
    let token = match resolve_token_symbol(token_address, provider.chain_id) {
        Ok(addr) => addr,
        Err(_) => resolve_name(token_address, provider.chain_id)?,
    };

    let call = contracts::IERC20::symbolCall {};
    let symbol = call_view_function(token, call, provider)?;
    Ok(symbol._0)
}

/// Get the token name for an ERC20 token
pub fn erc20_name(token_address: &str, provider: &Provider) -> Result<String, WalletError> {
    let token = match resolve_token_symbol(token_address, provider.chain_id) {
        Ok(addr) => addr,
        Err(_) => resolve_name(token_address, provider.chain_id)?,
    };

    let call = contracts::IERC20::nameCall {};
    let name = call_view_function(token, call, provider)?;
    Ok(name._0)
}

/// Get the total supply of an ERC20 token
pub fn erc20_total_supply(token_address: &str, provider: &Provider) -> Result<U256, WalletError> {
    let token = match resolve_token_symbol(token_address, provider.chain_id) {
        Ok(addr) => addr,
        Err(_) => resolve_name(token_address, provider.chain_id)?,
    };

    let call = contracts::IERC20::totalSupplyCall {};
    let total_supply = call_view_function(token, call, provider)?;
    Ok(total_supply._0)
}

/// Get the allowance for an ERC20 token
pub fn erc20_allowance(
    token_address: &str,
    owner_address: &str,
    spender_address: &str,
    provider: &Provider,
) -> Result<U256, WalletError> {
    let token = match resolve_token_symbol(token_address, provider.chain_id) {
        Ok(addr) => addr,
        Err(_) => resolve_name(token_address, provider.chain_id)?,
    };

    let owner = resolve_name(owner_address, provider.chain_id)?;
    let spender = resolve_name(spender_address, provider.chain_id)?;

    let call = contracts::IERC20::allowanceCall { owner, spender };
    let allowance = call_view_function(token, call, provider)?;
    Ok(allowance._0)
}

/// Transfer ERC20 tokens to an address or name
pub fn erc20_transfer<S: Signer>(
    token_address: &str,
    to_address: &str,
    amount: U256,
    provider: &Provider,
    signer: &S,
) -> Result<TxReceipt, WalletError> {
    kiprintln!(
        "PL:: Transferring {} tokens to {} on {}",
        amount,
        to_address,
        provider.chain_id
    );

    // Resolve token address (could be a symbol like "USDC")
    let token = match resolve_token_symbol(token_address, provider.chain_id) {
        Ok(addr) => addr,
        Err(_) => resolve_name(token_address, provider.chain_id)?,
    };

    kiprintln!("PL:: Resolved token address: {}", token);

    // Resolve recipient address
    let to = resolve_name(to_address, provider.chain_id)?;
    kiprintln!("PL:: Resolved recipient address: {}", to);

    // Create the call
    let call = contracts::IERC20::transferCall { to, value: amount };
    let call_data = call.abi_encode();

    // Get token details for receipt formatting
    let token_symbol =
        erc20_symbol(token_address, provider).unwrap_or_else(|_| "tokens".to_string());
    let token_decimals = erc20_decimals(token_address, provider).unwrap_or(18);

    // Format receipt message
    let format_receipt = move |_| {
        let amount_float = amount.to::<u128>() as f64 / 10f64.powi(token_decimals as i32);
        format!(
            "Transferred {:.6} {} to {}",
            amount_float, token_symbol, to_address
        )
    };

    // Prepare and send transaction
    prepare_and_send_tx(
        token,
        call_data,
        U256::ZERO,
        provider,
        signer,
        Some(100_000), // Default gas limit for ERC20 transfers
        format_receipt,
    )
}

/// Approve an address to spend ERC20 tokens
pub fn erc20_approve<S: Signer>(
    token_address: &str,
    spender_address: &str,
    amount: U256,
    provider: &Provider,
    signer: &S,
) -> Result<TxReceipt, WalletError> {
    // Resolve addresses
    let token = resolve_name(token_address, provider.chain_id)?;
    let spender = resolve_name(spender_address, provider.chain_id)?;

    // Create the call
    let call = contracts::IERC20::approveCall {
        spender,
        value: amount,
    };
    let call_data = call.abi_encode();

    // Get token details for receipt formatting
    let token_symbol =
        erc20_symbol(token_address, provider).unwrap_or_else(|_| "tokens".to_string());
    let token_decimals = erc20_decimals(token_address, provider).unwrap_or(18);

    // Format receipt message
    let format_receipt = move |_| {
        let amount_float = amount.to::<u128>() as f64 / 10f64.powi(token_decimals as i32);
        format!(
            "Approved {:.6} {} to be spent by {}",
            amount_float, token_symbol, spender_address
        )
    };

    // Prepare and send transaction
    prepare_and_send_tx(
        token,
        call_data,
        U256::ZERO,
        provider,
        signer,
        Some(60_000), // Default gas limit for approvals
        format_receipt,
    )
}

/// Transfer ERC20 tokens from one address to another (requires approval)
pub fn erc20_transfer_from<S: Signer>(
    token_address: &str,
    from_address: &str,
    to_address: &str,
    amount: U256,
    provider: &Provider,
    signer: &S,
) -> Result<TxReceipt, WalletError> {
    // Resolve addresses
    let token = resolve_name(token_address, provider.chain_id)?;
    let from = resolve_name(from_address, provider.chain_id)?;
    let to = resolve_name(to_address, provider.chain_id)?;

    // Create the call
    let call = contracts::IERC20::transferFromCall {
        from,
        to,
        value: amount,
    };
    let call_data = call.abi_encode();

    // Get token details for receipt formatting
    let token_symbol =
        erc20_symbol(token_address, provider).unwrap_or_else(|_| "tokens".to_string());
    let token_decimals = erc20_decimals(token_address, provider).unwrap_or(18);

    // Format receipt message
    let format_receipt = move |_| {
        let amount_float = amount.to::<u128>() as f64 / 10f64.powi(token_decimals as i32);
        format!(
            "Transferred {:.6} {} from {} to {}",
            amount_float, token_symbol, from_address, to_address
        )
    };

    // Prepare and send transaction
    prepare_and_send_tx(
        token,
        call_data,
        U256::ZERO,
        provider,
        signer,
        Some(100_000), // Default gas limit
        format_receipt,
    )
}

//
// ERC-721 NFT FUNCTIONS
//

/// Get the NFT balance of an address
pub fn erc721_balance_of(
    token_address: &str,
    owner_address: &str,
    provider: &Provider,
) -> Result<U256, WalletError> {
    let token = resolve_name(token_address, provider.chain_id)?;
    let owner = resolve_name(owner_address, provider.chain_id)?;

    let call = contracts::IERC721::balanceOfCall { owner };
    let balance = call_view_function(token, call, provider)?;
    Ok(balance._0)
}

/// Get the owner of an NFT token
pub fn erc721_owner_of(
    token_address: &str,
    token_id: U256,
    provider: &Provider,
) -> Result<EthAddress, WalletError> {
    let token = resolve_name(token_address, provider.chain_id)?;
    let call = contracts::IERC721::ownerOfCall { tokenId: token_id };
    let owner = call_view_function(token, call, provider)?;
    Ok(owner._0)
}

/// Check if an operator is approved for all NFTs of an owner
pub fn erc721_is_approved_for_all(
    token_address: &str,
    owner_address: &str,
    operator_address: &str,
    provider: &Provider,
) -> Result<bool, WalletError> {
    let token = resolve_name(token_address, provider.chain_id)?;
    let owner = resolve_name(owner_address, provider.chain_id)?;
    let operator = resolve_name(operator_address, provider.chain_id)?;

    let call = contracts::IERC721::isApprovedForAllCall { owner, operator };
    let is_approved = call_view_function(token, call, provider)?;
    Ok(is_approved._0)
}

/// Safely transfer an NFT
pub fn erc721_safe_transfer_from<S: Signer>(
    token_address: &str,
    from_address: &str,
    to_address: &str,
    token_id: U256,
    provider: &Provider,
    signer: &S,
) -> Result<TxReceipt, WalletError> {
    // Resolve addresses
    let token = resolve_name(token_address, provider.chain_id)?;
    let from = resolve_name(from_address, provider.chain_id)?;
    let to = resolve_name(to_address, provider.chain_id)?;

    // Create the call
    let call = contracts::IERC721::safeTransferFromCall {
        from,
        to,
        tokenId: token_id,
    };
    let call_data = call.abi_encode();

    // Format receipt message
    let format_receipt = move |_| {
        format!(
            "Safely transferred NFT ID {} from {} to {}",
            token_id, from_address, to_address
        )
    };

    // Prepare and send transaction
    prepare_and_send_tx(
        token,
        call_data,
        U256::ZERO,
        provider,
        signer,
        Some(200_000), // Higher gas limit for NFT transfers
        format_receipt,
    )
}

/// Set approval for all tokens to an operator
pub fn erc721_set_approval_for_all<S: Signer>(
    token_address: &str,
    operator_address: &str,
    approved: bool,
    provider: &Provider,
    signer: &S,
) -> Result<TxReceipt, WalletError> {
    // Resolve addresses
    let token = resolve_name(token_address, provider.chain_id)?;
    let operator = resolve_name(operator_address, provider.chain_id)?;

    // Create the call
    let call = contracts::IERC721::setApprovalForAllCall { operator, approved };
    let call_data = call.abi_encode();

    // Format receipt message
    let format_receipt = move |_| {
        format!(
            "{} operator {} to manage all of your NFTs in contract {}",
            if approved {
                "Approved"
            } else {
                "Revoked approval for"
            },
            operator_address,
            token_address
        )
    };

    // Prepare and send transaction
    prepare_and_send_tx(
        token,
        call_data,
        U256::ZERO,
        provider,
        signer,
        Some(60_000), // Default gas limit for approvals
        format_receipt,
    )
}

//
// ERC-1155 MULTI-TOKEN FUNCTIONS
//

/// Get the balance of a specific token ID for an account
pub fn erc1155_balance_of(
    token_address: &str,
    account_address: &str,
    token_id: U256,
    provider: &Provider,
) -> Result<U256, WalletError> {
    let token = resolve_name(token_address, provider.chain_id)?;
    let account = resolve_name(account_address, provider.chain_id)?;

    let call = contracts::IERC1155::balanceOfCall {
        account,
        id: token_id,
    };
    let balance = call_view_function(token, call, provider)?;
    Ok(balance._0)
}

/// Get balances for multiple accounts and token IDs
pub fn erc1155_balance_of_batch(
    token_address: &str,
    account_addresses: Vec<&str>,
    token_ids: Vec<U256>,
    provider: &Provider,
) -> Result<Vec<U256>, WalletError> {
    // Check that arrays are same length
    if account_addresses.len() != token_ids.len() {
        return Err(WalletError::TransactionError(
            "Arrays of accounts and token IDs must have the same length".into(),
        ));
    }

    // Resolve token address
    let token = resolve_name(token_address, provider.chain_id)?;

    // Resolve all account addresses
    let mut accounts = Vec::with_capacity(account_addresses.len());
    for addr in account_addresses {
        accounts.push(resolve_name(addr, provider.chain_id)?);
    }

    let call = contracts::IERC1155::balanceOfBatchCall {
        accounts,
        ids: token_ids,
    };
    let balances = call_view_function(token, call, provider)?;
    Ok(balances._0)
}

/// Check if an operator is approved for all tokens of an account
pub fn erc1155_is_approved_for_all(
    token_address: &str,
    account_address: &str,
    operator_address: &str,
    provider: &Provider,
) -> Result<bool, WalletError> {
    let token = resolve_name(token_address, provider.chain_id)?;
    let account = resolve_name(account_address, provider.chain_id)?;
    let operator = resolve_name(operator_address, provider.chain_id)?;

    let call = contracts::IERC1155::isApprovedForAllCall { account, operator };
    let is_approved = call_view_function(token, call, provider)?;
    Ok(is_approved._0)
}

/// Set approval for all tokens to an operator
pub fn erc1155_set_approval_for_all<S: Signer>(
    token_address: &str,
    operator_address: &str,
    approved: bool,
    provider: &Provider,
    signer: &S,
) -> Result<TxReceipt, WalletError> {
    // Resolve addresses
    let token = resolve_name(token_address, provider.chain_id)?;
    let operator = resolve_name(operator_address, provider.chain_id)?;

    // Create the call
    let call = contracts::IERC1155::setApprovalForAllCall { operator, approved };
    let call_data = call.abi_encode();

    // Format receipt message
    let format_receipt = move |_| {
        format!(
            "{} operator {} to manage all of your ERC1155 tokens in contract {}",
            if approved {
                "Approved"
            } else {
                "Revoked approval for"
            },
            operator_address,
            token_address
        )
    };

    // Prepare and send transaction
    prepare_and_send_tx(
        token,
        call_data,
        U256::ZERO,
        provider,
        signer,
        Some(60_000), // Default gas limit for approvals
        format_receipt,
    )
}

/// Transfer a single ERC1155 token
pub fn erc1155_safe_transfer_from<S: Signer>(
    token_address: &str,
    from_address: &str,
    to_address: &str,
    token_id: U256,
    amount: U256,
    data: Vec<u8>,
    provider: &Provider,
    signer: &S,
) -> Result<TxReceipt, WalletError> {
    // Resolve addresses
    let token = resolve_name(token_address, provider.chain_id)?;
    let from = resolve_name(from_address, provider.chain_id)?;
    let to = resolve_name(to_address, provider.chain_id)?;

    // Create the call
    let call = contracts::IERC1155::safeTransferFromCall {
        from,
        to,
        id: token_id,
        amount,
        data: Bytes::from(data),
    };
    let call_data = call.abi_encode();

    // Format receipt message
    let format_receipt = move |_| {
        format!(
            "Transferred {} of token ID {} from {} to {}",
            amount, token_id, from_address, to_address
        )
    };

    // Prepare and send transaction
    prepare_and_send_tx(
        token,
        call_data,
        U256::ZERO,
        provider,
        signer,
        Some(150_000), // Default gas limit for ERC1155 transfers
        format_receipt,
    )
}

/// Batch transfer multiple ERC1155 tokens
pub fn erc1155_safe_batch_transfer_from<S: Signer>(
    token_address: &str,
    from_address: &str,
    to_address: &str,
    token_ids: Vec<U256>,
    amounts: Vec<U256>,
    data: Vec<u8>,
    provider: &Provider,
    signer: &S,
) -> Result<TxReceipt, WalletError> {
    // Check that arrays are same length
    if token_ids.len() != amounts.len() {
        return Err(WalletError::TransactionError(
            "Arrays of token IDs and amounts must have the same length".into(),
        ));
    }

    // Resolve addresses
    let token = resolve_name(token_address, provider.chain_id)?;
    let from = resolve_name(from_address, provider.chain_id)?;
    let to = resolve_name(to_address, provider.chain_id)?;

    // Create the call
    let call = contracts::IERC1155::safeBatchTransferFromCall {
        from,
        to,
        ids: token_ids.clone(),
        amounts: amounts.clone(),
        data: Bytes::from(data),
    };
    let call_data = call.abi_encode();

    // For batch transfers, gas estimation is tricky - use a formula that scales with token count
    let token_count = token_ids.len();
    // Base gas (200,000) + extra per token (50,000 each)
    let default_gas = Some(200_000 + (token_count as u64 * 50_000));

    // Format receipt message
    let format_receipt = move |_| {
        format!(
            "Batch transferred {} token types from {} to {}",
            token_count, from_address, to_address
        )
    };

    // Prepare and send transaction
    prepare_and_send_tx(
        token,
        call_data,
        U256::ZERO,
        provider,
        signer,
        default_gas,
        format_receipt,
    )
}

//
// HYPERMAP FUNCTIONS
//

/// Create a note (mutable data) on a Hypermap namespace entry
pub fn create_note<S: Signer>(
    parent_entry: &str,
    note_key: &str,
    data: Vec<u8>,
    provider: Provider,
    signer: &S,
) -> Result<HypermapTxReceipt, WalletError> {
    // Verify the note key is valid
    if !valid_note(note_key) {
        return Err(WalletError::NameResolutionError(
            format!("Invalid note key '{}'. Must start with '~' and contain only lowercase letters, numbers, and hyphens", note_key)
        ));
    }

    // Create the note function call data
    let note_function = hypermap::contract::noteCall {
        note: Bytes::from(note_key.as_bytes().to_vec()),
        data: Bytes::from(data),
    };

    // Create the hypermap transaction
    create_hypermap_tx(
        parent_entry,
        Bytes::from(note_function.abi_encode()),
        || format!("Created note '{}' on '{}'", note_key, parent_entry),
        provider,
        signer,
    )
}

/// Create a fact (immutable data) on a Hypermap namespace entry
pub fn create_fact<S: Signer>(
    parent_entry: &str,
    fact_key: &str,
    data: Vec<u8>,
    provider: Provider,
    signer: &S,
) -> Result<HypermapTxReceipt, WalletError> {
    // Verify the fact key is valid
    if !valid_fact(fact_key) {
        return Err(WalletError::NameResolutionError(
            format!("Invalid fact key '{}'. Must start with '!' and contain only lowercase letters, numbers, and hyphens", fact_key)
        ));
    }

    // Create the fact function call data
    let fact_function = hypermap::contract::factCall {
        fact: Bytes::from(fact_key.as_bytes().to_vec()),
        data: Bytes::from(data),
    };

    // Create the hypermap transaction
    create_hypermap_tx(
        parent_entry,
        Bytes::from(fact_function.abi_encode()),
        || format!("Created fact '{}' on '{}'", fact_key, parent_entry),
        provider,
        signer,
    )
}

/// Mint a new namespace entry under a parent entry
pub fn mint_entry<S: Signer>(
    parent_entry: &str,
    label: &str,
    recipient: &str,
    implementation: &str,
    provider: Provider,
    signer: &S,
) -> Result<HypermapTxReceipt, WalletError> {
    // Verify the label is valid
    if !valid_name(label) {
        return Err(WalletError::NameResolutionError(format!(
            "Invalid label '{}'. Must contain only lowercase letters, numbers, and hyphens",
            label
        )));
    }

    // Resolve addresses
    let recipient_address = resolve_name(recipient, provider.chain_id)?;
    let implementation_address = resolve_name(implementation, provider.chain_id)?;

    // Create the mint function call data
    let mint_function = hypermap::contract::mintCall {
        who: recipient_address,
        label: Bytes::from(label.as_bytes().to_vec()),
        initialization: Bytes::default(), // No initialization data
        erc721Data: Bytes::default(),     // No ERC721 data
        implementation: implementation_address,
    };

    // Create the hypermap transaction
    create_hypermap_tx(
        parent_entry,
        Bytes::from(mint_function.abi_encode()),
        || format!("Minted new entry '{}' under '{}'", label, parent_entry),
        provider,
        signer,
    )
}

/// Set the gene for a namespace entry
pub fn set_gene<S: Signer>(
    entry: &str,
    gene_implementation: &str,
    provider: Provider,
    signer: &S,
) -> Result<HypermapTxReceipt, WalletError> {
    // Resolve gene implementation address
    let gene_address = resolve_name(gene_implementation, provider.chain_id)?;

    // Create the gene function call data
    let gene_function = hypermap::contract::geneCall {
        _gene: gene_address,
    };

    // Create the hypermap transaction
    create_hypermap_tx(
        entry,
        Bytes::from(gene_function.abi_encode()),
        || format!("Set gene for '{}' to '{}'", entry, gene_implementation),
        provider,
        signer,
    )
}

//
// TOKEN BOUND ACCOUNT (ERC-6551) FUNCTIONS
//

/// Executes a call through a Token Bound Account (TBA) using a specific signer.
/// This function is designed for scenarios where the signer might be an authorized delegate
/// (e.g., via Hypermap notes like ~access-list) rather than the direct owner of the underlying NFT.
/// The TBA's own `execute` implementation is responsible for verifying the signer's authorization.
pub fn execute_via_tba_with_signer<S: Signer>(
    tba_address_or_name: &str,
    hot_wallet_signer: &S,
    target_address_or_name: &str,
    call_data: Vec<u8>,
    value: U256,
    provider: &Provider,
    operation: Option<u8>,
) -> Result<TxReceipt, WalletError> {
    // Resolve addresses
    let tba = resolve_name(tba_address_or_name, provider.chain_id)?;
    let target = resolve_name(target_address_or_name, provider.chain_id)?;
    let op = operation.unwrap_or(0); // Default to CALL operation

    kiprintln!(
        "PL:: Executing via TBA {} (signer: {}) -> Target {} (Op: {}, Value: {})",
        tba,
        hot_wallet_signer.address(),
        target,
        op,
        value
    );

    // Create the outer execute call (with txGas) directed at the TBA
    // Use the _1 suffix for the second defined execute function (5 args)
    let internal_gas_limit = U256::from(500_000); // Explicitly set gas for the internal call
    let execute_call = contracts::IERC6551Account::execute_1Call {
        // <-- Using _1 suffix now
        to: target,
        value, // This value is sent from the TBA to the target
        data: Bytes::from(call_data),
        operation: op,
        txGas: internal_gas_limit, // Provide gas for the internal call
    };
    let execute_call_data = execute_call.abi_encode();

    // Format receipt message
    let format_receipt = move |_| {
        format!(
            "Execute via TBA {} to target {} (Signer: {}, Internal Gas: {})", // Updated log
            tba_address_or_name,
            target_address_or_name,
            hot_wallet_signer.address(),
            internal_gas_limit // Log internal gas
        )
    };

    // Prepare and send the transaction *to* the TBA, signed by the hot_wallet_signer.
    // The `value` field in the *outer* transaction is U256::ZERO because the ETH transfer
    // happens *inside* the TBA's execution context, funded by the TBA itself.
    // prepare_and_send_tx will handle gas estimation for the outer transaction.
    prepare_and_send_tx(
        tba,               // Transaction is sent TO the TBA address
        execute_call_data, // Data is the ABI-encoded `execute` call with internal gas limit
        U256::ZERO,        // Outer transaction sends no ETH directly to the TBA
        provider,
        hot_wallet_signer, // Signed by the provided (potentially delegated) signer
        None,              // Let prepare_and_send_tx estimate outer gas limit
        format_receipt,
    )
}

/// Executes a call through a Token Bound Account (TBA)
/// Assumes the provided signer is the owner/controller authorized by the standard ERC6551 implementation.
pub fn tba_execute<S: Signer>(
    tba_address: &str,
    target_address: &str,
    call_data: Vec<u8>,
    value: U256,
    operation: u8, // 0 for CALL, 1 for DELEGATECALL, etc.
    provider: &Provider,
    signer: &S,
) -> Result<TxReceipt, WalletError> {
    // Resolve addresses
    let tba = resolve_name(tba_address, provider.chain_id)?;
    let target = resolve_name(target_address, provider.chain_id)?;

    // Create the execute call
    let execute_call = contracts::IERC6551Account::execute_0Call {
        to: target,
        value,
        data: Bytes::from(call_data),
        operation,
    };

    // Format receipt message
    let format_receipt = move |_| {
        format!(
            "Executed call via TBA {} to target {}",
            tba_address, target_address
        )
    };

    // Prepare and send the transaction - Use a higher default gas limit for TBA executions
    prepare_and_send_tx(
        tba,
        execute_call.abi_encode(),
        value, // Pass the value intended for the target call
        provider,
        signer,
        Some(500_000), // Higher gas limit for potential complex TBA logic + target call
        format_receipt,
    )
}

/// Checks if an address is a valid signer for a given TBA.
/// This checks against the standard ERC-6551 `isValidSigner` which returns a magic value.
pub fn tba_is_valid_signer(
    tba_address: &str,
    signer_address: &str,
    provider: &Provider,
) -> Result<bool, WalletError> {
    // Resolve addresses
    let tba = resolve_name(tba_address, provider.chain_id)?;
    let signer_addr = resolve_name(signer_address, provider.chain_id)?;

    // Create the isValidSigner call
    let call = contracts::IERC6551Account::isValidSignerCall {
        signer: signer_addr,
        data: Bytes::default(), // No extra data needed for standard check
    };
    let call_data = call.abi_encode();

    // Perform the raw eth_call
    let tx = TransactionRequest {
        to: Some(TxKind::Call(tba)),
        input: call_data.into(),
        ..Default::default()
    };
    let result_bytes = provider.call(tx, None)?;

    // Expected magic value for valid signer (IERC6551Account.isValidSigner.selector)
    const ERC6551_IS_VALID_SIGNER: [u8; 4] = [0x52, 0x3e, 0x32, 0x60];

    // Check if the returned bytes match the magic value
    Ok(result_bytes.len() >= 4 && result_bytes[..4] == ERC6551_IS_VALID_SIGNER)
}

/// Retrieves the token information (chainId, contract address, tokenId) associated with a TBA.
pub fn tba_get_token_info(
    tba_address: &str,
    provider: &Provider,
) -> Result<(u64, EthAddress, U256), WalletError> {
    // Resolve TBA address
    let tba = resolve_name(tba_address, provider.chain_id)?;

    // Create the token() call
    let call = contracts::IERC6551Account::tokenCall {};

    // Use the view function helper
    let result = call_view_function(tba, call, provider)?;

    // Use named fields from the generated struct
    let chain_id_u256 = result.chainId;
    let token_contract = result.tokenContract;
    let token_id = result.tokenId;

    // Convert chainId U256 to u64 (potential truncation, but unlikely for real chain IDs)
    let chain_id = chain_id_u256.to::<u64>();

    Ok((chain_id, token_contract, token_id))
}

/// Sets the signer data key for a HypermapSignerAccount TBA.
/// This links the TBA's alternative signer validation mechanism to a specific Hypermap note hash.
pub fn tba_set_signer_data_key<S: Signer>(
    tba_address: &str,
    data_key_hash: B256, // Use B256 for bytes32
    provider: &Provider,
    signer: &S, // Must be called by the current owner/controller of the TBA
) -> Result<TxReceipt, WalletError> {
    // Resolve TBA address
    let tba = resolve_name(tba_address, provider.chain_id)?;

    // Create the setSignerDataKey call
    let set_key_call = contracts::IERC6551Account::setSignerDataKeyCall {
        signerDataKey: data_key_hash,
    };

    // Format receipt message
    let format_receipt = move |_| {
        format!(
            "Set signer data key for TBA {} to hash {}",
            tba_address, data_key_hash
        )
    };

    // Prepare and send the transaction
    prepare_and_send_tx(
        tba,
        set_key_call.abi_encode(),
        U256::ZERO,
        provider,
        signer,
        Some(100_000), // Gas limit for a simple storage set
        format_receipt,
    )
}

//
// HYPERMAP + TBA HELPER FUNCTIONS
//

/// Creates a note (~allowed-signer) on a Hypermap entry containing an alternative signer's address,
/// and then configures the entry's TBA to use this note for alternative signature validation.
/// Requires the signature of the *owner* of the Hypermap entry.
pub fn setup_alternative_signer<S: Signer>(
    entry_name: &str,               // e.g., "username.hypr"
    alt_signer_address: EthAddress, // The address allowed to sign alternatively
    provider: &Provider,
    owner_signer: &S, // Signer holding the key that owns 'entry_name'
) -> Result<TxReceipt, WalletError> {
    // 1. Calculate the Hypermap entry hash
    let entry_hash = hypermap::namehash(entry_name);

    // 2. Get the TBA associated with this entry and verify ownership
    let hypermap_contract = provider.hypermap();
    let (tba, owner, _) = hypermap_contract.get_hash(&entry_hash)?;

    // 3. Check if the provided signer is the owner
    if owner_signer.address() != owner {
        return Err(WalletError::PermissionDenied(format!(
            "Signer {} does not own the entry {}",
            owner_signer.address(),
            entry_name
        )));
    }

    // 4. Define the note key for the allowed signer
    let note_key = "~allowed-signer";

    // 5. Create the note in Hypermap storing the alternative signer's address
    // This requires a transaction signed by the owner_signer, executed via the parent TBA (owner's TBA)
    kiprintln!(
        "PL:: Creating note '{}' on '{}' with data {}",
        note_key,
        entry_name,
        alt_signer_address
    );
    let create_note_receipt = create_note(
        entry_name,
        note_key,
        alt_signer_address.to_vec(), // Store address as bytes
        provider.clone(),
        owner_signer,
    )?;
    kiprintln!(
        "PL:: Create note transaction sent: {}",
        create_note_receipt.hash
    );
    // Note: We might want to wait for this tx to confirm before proceeding

    // 6. Calculate the namehash of the specific note
    // Combine note key and entry name, then hash
    let note_full_name = format!("{}.{}", note_key, entry_name);
    let note_hash_str = hypermap::namehash(&note_full_name);
    // Convert the String hash to B256
    let note_hash = B256::from_str(&note_hash_str.trim_start_matches("0x"))
        .map_err(|_| WalletError::TransactionError("Failed to parse note hash string".into()))?;

    kiprintln!(
        "PL:: Calculated note hash for '{}': {}",
        note_full_name,
        note_hash
    );

    // 7. Set this note hash as the signer data key in the TBA
    // This also requires a transaction signed by the owner_signer, sent directly to the TBA
    kiprintln!(
        "PL:: Setting signer data key on TBA {} to note hash {}",
        tba,
        note_hash
    );
    let set_key_receipt = tba_set_signer_data_key(
        &tba.to_string(), // Use the TBA address resolved earlier
        note_hash,
        provider,
        owner_signer, // Owner signer makes this call directly to the TBA
    )?;
    kiprintln!(
        "PL:: Set signer data key transaction sent: {}",
        set_key_receipt.hash
    );

    // Return the receipt of the *second* transaction (setting the key)
    // Ideally, we'd return both or confirm the first one succeeded.
    Ok(TxReceipt {
        hash: set_key_receipt.hash,
        details: format!(
            "Set up alternative signer {} for entry {} (Note Tx: {}, SetKey Tx: {})",
            alt_signer_address, entry_name, create_note_receipt.hash, set_key_receipt.hash
        ),
    })
}

/// Retrieves the alternative signer address stored in the '~allowed-signer' note
/// associated with a given Hypermap entry.
pub fn get_alternative_signer(
    entry_name: &str,
    provider: &Provider,
) -> Result<Option<EthAddress>, WalletError> {
    // 1. Calculate the Hypermap entry hash
    let _entry_hash = hypermap::namehash(entry_name);

    // 2. Define the note key
    let note_key = "~allowed-signer";

    // 3. Calculate the specific note hash
    let hypermap_contract = provider.hypermap();
    let note_full_name = format!("{}.{}", note_key, entry_name);
    let note_hash = hypermap::namehash(&note_full_name);

    // 4. Get the data stored at this specific note hash from Hypermap
    match hypermap_contract.get_hash(&note_hash) {
        Ok((_tba, _owner, data_option)) => {
            // Handle the Option<Bytes>
            match data_option {
                Some(data_bytes) => {
                    // 5. If data is present and exactly 20 bytes long, parse it as an address
                    if data_bytes.len() == 20 {
                        Ok(Some(EthAddress::from_slice(data_bytes.as_ref())))
                    } else {
                        // Data exists but is the wrong length - use TransactionError
                        Err(WalletError::TransactionError(format!(
                            "Data at note hash {} for entry {} has incorrect length ({}) for an address",
                            note_hash,
                            entry_name,
                            data_bytes.len()
                        )))
                    }
                }
                None => {
                    // Note exists (or get_hash succeeded) but has no data
                    Ok(None)
                }
            }
        }
        Err(EthError::RpcError(msg)) => {
            // Convert potential JSON error message to string for checking
            let msg_str = msg.to_string();
            if msg_str.contains("Execution reverted") || msg_str.contains("invalid opcode") {
                // This likely means the note hash doesn't exist or isn't registered
                Ok(None)
            } else {
                // Propagate other RPC errors
                Err(WalletError::EthError(EthError::RpcError(msg)))
            }
        }
        Err(e) => Err(WalletError::EthError(e)), // Propagate other errors
    }
}

// TODO: TEST
// ... existing test section ...

/// Transaction details in a more user-friendly format
#[derive(Debug, Clone)]
pub struct TransactionDetails {
    pub hash: TxHash,
    pub from: EthAddress,
    pub to: Option<EthAddress>,
    pub value: EthAmount,
    pub block_number: Option<u64>,
    pub timestamp: Option<u64>,
    pub gas_used: Option<u64>,
    pub gas_price: Option<U256>,
    pub success: Option<bool>,
    pub direction: TransactionDirection,
}

/// Direction of the transaction relative to the address
#[derive(Debug, Clone, PartialEq)]
pub enum TransactionDirection {
    Incoming,
    Outgoing,
    SelfTransfer,
}

/// Get transactions for an address - simplified version that works with Alloy
pub fn get_address_transactions(
    address_or_name: &str,
    provider: &Provider,
    max_blocks_back: Option<u64>,
) -> Result<Vec<TransactionDetails>, WalletError> {
    let target_address = resolve_name(address_or_name, provider.chain_id)?;

    // Get block range
    let latest_block = provider.get_block_number()?;
    let blocks_back = max_blocks_back.unwrap_or(1000);
    let start_block = if latest_block > blocks_back {
        latest_block - blocks_back
    } else {
        0
    };

    // Create filter to find logs involving our address
    let filter = Filter {
        block_option: FilterBlockOption::Range {
            from_block: Some(start_block.into()),
            to_block: Some(latest_block.into()),
        },
        address: FilterSet::from(vec![target_address]),
        topics: Default::default(),
    };

    // Get logs matching our filter
    let logs = provider.get_logs(&filter)?;
    kiprintln!(
        "Found {} logs involving address {}",
        logs.len(),
        target_address
    );

    // Extract unique transaction hashes
    let mut tx_hashes = Vec::new();
    for log in logs {
        if let Some(hash) = log.transaction_hash {
            if !tx_hashes.contains(&hash) {
                tx_hashes.push(hash);
            }
        }
    }

    // Create transaction details objects for each tx hash
    let mut transactions = Vec::new();

    for tx_hash in tx_hashes {
        // For each transaction, create a basic TransactionDetails object
        // with just the transaction hash and basic direction
        let mut tx_detail = TransactionDetails {
            hash: tx_hash,
            from: EthAddress::default(), // We'll update this if we can get the transaction
            to: None,
            value: EthAmount {
                wei_value: U256::ZERO,
            },
            block_number: None,
            timestamp: None,
            gas_used: None,
            gas_price: None,
            success: None,
            direction: TransactionDirection::Incoming, // Default, will update if needed
        };

        // Try to get transaction receipt for more details
        if let Ok(Some(receipt)) = provider.get_transaction_receipt(tx_hash) {
            // Update from receipt fields that we know exist
            tx_detail.block_number = receipt.block_number;

            // Get transaction success status if available
            let status = receipt.status();
            if status {
                tx_detail.success = Some(true);
            } else {
                tx_detail.success = Some(false);
            }

            // Try to get original transaction for more details
            if let Ok(Some(tx)) = provider.get_transaction_by_hash(tx_hash) {
                // Update from transaction fields
                tx_detail.from = tx.from;

                // Set direction based on compared addresses
                if tx.from == target_address {
                    tx_detail.direction = TransactionDirection::Outgoing;
                } else {
                    tx_detail.direction = TransactionDirection::Incoming;
                }

                // Try to get block timestamp if we have block number
                if let Some(block_num) = tx_detail.block_number {
                    if let Ok(Some(block)) =
                        provider.get_block_by_number(BlockNumberOrTag::Number(block_num), false)
                    {
                        // Block header timestamp is a u64, not an Option
                        tx_detail.timestamp = Some(block.header.timestamp);
                    }
                }
            }
        }

        transactions.push(tx_detail);
    }

    // Sort by block number (descending)
    transactions.sort_by(|a, b| match (b.block_number, a.block_number) {
        (Some(b_num), Some(a_num)) => b_num.cmp(&a_num),
        (Some(_), None) => std::cmp::Ordering::Less,
        (None, Some(_)) => std::cmp::Ordering::Greater,
        (None, None) => std::cmp::Ordering::Equal,
    });

    Ok(transactions)
}

/// Format transaction details for display
pub fn format_transaction_details(tx: &TransactionDetails) -> String {
    // Symbol to represent transaction direction
    let direction_symbol = match tx.direction {
        TransactionDirection::Incoming => "←",
        TransactionDirection::Outgoing => "→",
        TransactionDirection::SelfTransfer => "↻",
    };

    // Transaction status
    let status = match tx.success {
        Some(true) => "Succeeded",
        Some(false) => "Failed",
        None => "Unknown",
    };

    // Format value
    let value = tx.value.to_string();

    // Format timestamp without external dependencies
    let timestamp = match tx.timestamp {
        Some(ts) => format_timestamp(ts),
        None => "Pending".to_string(),
    };

    // Format to and from addresses
    let from_addr = format!(
        "{:.8}...{}",
        tx.from.to_string()[0..10].to_string(),
        tx.from.to_string()[34..].to_string()
    );

    let to_addr = tx.to.map_or("Contract Creation".to_string(), |addr| {
        format!(
            "{:.8}...{}",
            addr.to_string()[0..10].to_string(),
            addr.to_string()[34..].to_string()
        )
    });

    // Format final output
    format!(
        "TX: {} [{}]\n   {} {} {}\n   Block: {}, Status: {}, Value: {}, Time: {}",
        tx.hash,
        status,
        from_addr,
        direction_symbol,
        to_addr,
        tx.block_number
            .map_or("Pending".to_string(), |b| b.to_string()),
        status,
        value,
        timestamp
    )
}
/// Format a Unix timestamp without external dependencies
fn format_timestamp(timestamp: u64) -> String {
    // Simple timestamp formatting
    // We'll use a very basic approach that doesn't rely on date/time libraries

    // Convert to seconds, minutes, hours, days since epoch
    let secs = timestamp % 60;
    let mins = (timestamp / 60) % 60;
    let hours = (timestamp / 3600) % 24;
    let days_since_epoch = timestamp / 86400;

    // Very rough estimation - doesn't account for leap years properly
    let years_since_epoch = days_since_epoch / 365;
    let days_this_year = days_since_epoch % 365;

    // Rough month calculation
    let month_days = [31, 28, 31, 30, 31, 30, 31, 31, 30, 31, 30, 31];
    let mut month = 0;
    let mut day = days_this_year as u32;

    // Adjust for leap years in a very rough way
    let is_leap_year = (1970 + years_since_epoch as u32) % 4 == 0;
    let month_days = if is_leap_year {
        let mut md = month_days.to_vec();
        md[1] = 29; // February has 29 days in leap years
        md
    } else {
        month_days.to_vec()
    };

    // Find month and day
    for (i, &days_in_month) in month_days.iter().enumerate() {
        if day < days_in_month {
            month = i;
            break;
        }
        day -= days_in_month;
    }

    // Adjust to 1-based
    day += 1;
    month += 1;

    // Format the date
    format!(
        "{:04}-{:02}-{:02} {:02}:{:02}:{:02}",
        1970 + years_since_epoch,
        month,
        day,
        hours,
        mins,
        secs
    )
}

// New structured type to hold all ERC20 token information
#[derive(Debug, Clone, Serialize, Deserialize)]
pub struct TokenDetails {
    pub address: String,
    pub symbol: String,
    pub name: String,
    pub decimals: u8,
    pub total_supply: String,
    pub balance: String,
    pub formatted_balance: String,
}

/// Get all relevant details for an ERC20 token in one call
/// This consolidates multiple calls into a single function for frontend use
pub fn get_token_details(
    token_address: &str,
    wallet_address: &str,
    provider: &Provider,
) -> Result<TokenDetails, WalletError> {
    // First resolve the token address (could be a symbol or address)
    let token = match resolve_token_symbol(token_address, provider.chain_id) {
        Ok(addr) => addr,
        Err(_) => resolve_name(token_address, provider.chain_id)?,
    };

    // Get basic token information
    let token_str = token.to_string();
    let symbol = erc20_symbol(token_address, provider)?;
    let name = erc20_name(token_address, provider)?;
    let decimals = erc20_decimals(token_address, provider)?;

    // Get total supply
    let total_supply = erc20_total_supply(token_address, provider)?;
    let total_supply_float = total_supply.to::<u128>() as f64 / 10f64.powi(decimals as i32);
    let formatted_total_supply = format!("{:.2}", total_supply_float);

    // Get balance if wallet address is provided
    let (balance, formatted_balance) = if !wallet_address.is_empty() {
        let balance = erc20_balance_of(token_address, wallet_address, provider)?;
        (balance.to_string(), format!("{:.6}", balance))
    } else {
        ("0".to_string(), "0.000000".to_string())
    };

    Ok(TokenDetails {
        address: token_str,
        symbol,
        name,
        decimals,
        total_supply: formatted_total_supply,
        balance,
        formatted_balance,
    })
}

//
// CALLDATA CREATION HELPERS
//

/// Creates the ABI-encoded calldata for an ERC20 `transfer` call.
///
/// # Arguments
/// * `recipient` - The address to transfer tokens to.
/// * `amount` - The amount of tokens to transfer (in the token's smallest unit, e.g., wei for ETH-like).
///
/// # Returns
/// A `Vec<u8>` containing the ABI-encoded calldata.
pub fn create_erc20_transfer_calldata(recipient: EthAddress, amount: U256) -> Vec<u8> {
    let call = contracts::IERC20::transferCall {
        to: recipient,
        value: amount,
    };
    call.abi_encode()
}

/// Creates the ABI-encoded calldata for a Hypermap `note` call.
/// Performs validation on the note key format.
///
/// # Arguments
/// * `note_key` - The note key (e.g., "~my-note"). Must start with '~'.
/// * `data` - The byte data to store in the note.
///
/// # Returns
/// A `Result<Vec<u8>, WalletError>` containing the ABI-encoded calldata on success,
/// or a `WalletError::NameResolutionError` if the note key format is invalid.
pub fn create_hypermap_note_calldata(
    note_key: &str,
    data: Vec<u8>,
) -> Result<Vec<u8>, WalletError> {
    // Validate the note key format
    if !hypermap::valid_note(note_key) {
        return Err(WalletError::NameResolutionError(format!(
            "Invalid note key format: '{}'. Must start with '~' and follow naming rules.",
            note_key
        )));
    }

    let call = hypermap::contract::noteCall {
        note: Bytes::from(note_key.as_bytes().to_vec()),
        data: Bytes::from(data),
    };
    Ok(call.abi_encode())
}

/// UserOperation builder for ERC-4337
#[derive(Debug, Clone)]
pub struct UserOperationBuilder {
    pub sender: EthAddress,
    pub nonce: U256,
    pub init_code: Vec<u8>,
    pub call_data: Vec<u8>,
    pub call_gas_limit: U256,
    pub verification_gas_limit: U256,
    pub pre_verification_gas: U256,
    pub max_fee_per_gas: U256,
    pub max_priority_fee_per_gas: U256,
    pub paymaster_and_data: Vec<u8>,
    pub chain_id: u64,
}

impl UserOperationBuilder {
    /// Create a new UserOperationBuilder with defaults
    pub fn new(sender: EthAddress, chain_id: u64) -> Self {
        Self {
            sender,
            nonce: U256::ZERO,
            init_code: Vec::new(),
            call_data: Vec::new(),
            call_gas_limit: U256::from(80_000), // Reduced from 100k
            verification_gas_limit: U256::from(100_000), // Reduced from 150k
            pre_verification_gas: U256::from(50_000), // Increased from 21k for L2
            // Set reasonable gas prices for Base chain
            max_fee_per_gas: U256::from(1_000_000_000), // 1 gwei
            max_priority_fee_per_gas: U256::from(1_000_000_000), // 1 gwei
            paymaster_and_data: Vec::new(),
            chain_id,
        }
    }

    /// Build and sign the UserOperation
    pub fn build_and_sign<S: Signer>(
        self,
        entry_point: EthAddress,
        signer: &S,
    ) -> Result<PackedUserOperation, WalletError> {
        // Create the v0.8 PackedUserOperation struct
        let mut packed_op = build_packed_user_operation(&self);

        // Get the UserOp hash for signing
        let user_op_hash = self.get_user_op_hash_v08(&packed_op, entry_point, self.chain_id);

        // Sign the hash
        let signature = signer.sign_message(&user_op_hash)?;

        // Set the signature
        packed_op.signature = Bytes::from(signature);

        Ok(packed_op)
    }

    /// Calculate the UserOp hash according to ERC-4337 spec
    fn get_user_op_hash(
        &self,
        user_op: &UserOperation,
        entry_point: EthAddress,
        chain_id: u64,
    ) -> Vec<u8> {
        use sha3::{Digest, Keccak256};

        // Pack the UserOp for hashing (without signature)
        let packed = self.pack_user_op_for_hash(user_op);
        let user_op_hash = Keccak256::digest(&packed);

        // Create the final hash with entry point and chain ID
        let mut hasher = Keccak256::new();
        hasher.update(user_op_hash);
        hasher.update(entry_point.as_slice());
        hasher.update(&chain_id.to_be_bytes());

        hasher.finalize().to_vec()
    }

    /// Calculate the UserOp hash for v0.8 according to ERC-4337 spec
    fn get_user_op_hash_v08(
        &self,
        user_op: &PackedUserOperation,
        entry_point: EthAddress,
        chain_id: u64,
    ) -> Vec<u8> {
        use sha3::{Digest, Keccak256};

        // Pack the UserOp for hashing (without signature)
        let packed = self.pack_user_op_for_hash_v08(user_op);
        let user_op_hash = Keccak256::digest(&packed);

        // Create the final hash with entry point and chain ID
        let mut hasher = Keccak256::new();
        hasher.update(user_op_hash);
        hasher.update(entry_point.as_slice());
        hasher.update(&chain_id.to_be_bytes());

        hasher.finalize().to_vec()
    }

    /// Pack UserOp fields for hashing (ERC-4337 specification)
    fn pack_user_op_for_hash(&self, user_op: &UserOperation) -> Vec<u8> {
        use sha3::{Digest, Keccak256};

        let mut packed = Vec::new();

        // Pack all fields except signature
        packed.extend_from_slice(user_op.sender.as_slice());
        packed.extend_from_slice(&user_op.nonce.to_be_bytes::<32>());

        // For initCode and paymasterAndData, we hash them if non-empty
        if !user_op.initCode.is_empty() {
            let hash = Keccak256::digest(&user_op.initCode);
            packed.extend_from_slice(&hash);
        } else {
            packed.extend_from_slice(&[0u8; 32]);
        }

        if !user_op.callData.is_empty() {
            let hash = Keccak256::digest(&user_op.callData);
            packed.extend_from_slice(&hash);
        } else {
            packed.extend_from_slice(&[0u8; 32]);
        }

        packed.extend_from_slice(&user_op.callGasLimit.to_be_bytes::<32>());
        packed.extend_from_slice(&user_op.verificationGasLimit.to_be_bytes::<32>());
        packed.extend_from_slice(&user_op.preVerificationGas.to_be_bytes::<32>());
        packed.extend_from_slice(&user_op.maxFeePerGas.to_be_bytes::<32>());
        packed.extend_from_slice(&user_op.maxPriorityFeePerGas.to_be_bytes::<32>());

        if !user_op.paymasterAndData.is_empty() {
            let hash = Keccak256::digest(&user_op.paymasterAndData);
            packed.extend_from_slice(&hash);
        } else {
            packed.extend_from_slice(&[0u8; 32]);
        }

        packed
    }

    /// Pack UserOp fields for hashing v0.8 (ERC-4337 specification)
    fn pack_user_op_for_hash_v08(&self, user_op: &PackedUserOperation) -> Vec<u8> {
        use sha3::{Digest, Keccak256};

        let mut packed = Vec::new();

        // Pack all fields except signature
        packed.extend_from_slice(user_op.sender.as_slice());
        packed.extend_from_slice(&user_op.nonce.to_be_bytes::<32>());

        // For initCode and paymasterAndData, we hash them if non-empty
        if !user_op.initCode.is_empty() {
            let hash = Keccak256::digest(&user_op.initCode);
            packed.extend_from_slice(&hash);
        } else {
            packed.extend_from_slice(&[0u8; 32]);
        }

        if !user_op.callData.is_empty() {
            let hash = Keccak256::digest(&user_op.callData);
            packed.extend_from_slice(&hash);
        } else {
            packed.extend_from_slice(&[0u8; 32]);
        }

        // Pack the packed fields directly (accountGasLimits and gasFees)
        packed.extend_from_slice(&user_op.accountGasLimits.0);
        packed.extend_from_slice(&user_op.preVerificationGas.to_be_bytes::<32>());
        packed.extend_from_slice(&user_op.gasFees.0);

        if !user_op.paymasterAndData.is_empty() {
            let hash = Keccak256::digest(&user_op.paymasterAndData);
            packed.extend_from_slice(&hash);
        } else {
            packed.extend_from_slice(&[0u8; 32]);
        }

        packed
    }
}

/// Helper to create calldata for TBA execute through UserOp
pub fn create_tba_userop_calldata(
    target: EthAddress,
    value: U256,
    data: Vec<u8>,
    operation: u8,
) -> Vec<u8> {
    // Use existing IERC6551Account interface
    let call = contracts::IERC6551Account::execute_0Call {
        to: target,
        value,
        data: Bytes::from(data),
        operation,
    };
    call.abi_encode()
}

/// Pack two 16-byte values into a single bytes32 for v0.8 UserOperation
fn pack_gas_values(high: U256, low: U256) -> B256 {
    let mut packed = [0u8; 32];
    // Take the lower 16 bytes of each value
    let high_bytes = high.to_be_bytes::<32>();
    let low_bytes = low.to_be_bytes::<32>();

    // Pack high value in first 16 bytes
    packed[0..16].copy_from_slice(&high_bytes[16..32]);
    // Pack low value in last 16 bytes
    packed[16..32].copy_from_slice(&low_bytes[16..32]);

    B256::from(packed)
}

/// Build a v0.8 PackedUserOperation from the builder values
pub fn build_packed_user_operation(builder: &UserOperationBuilder) -> PackedUserOperation {
    // Pack gas limits: verificationGasLimit (high) and callGasLimit (low)
    let account_gas_limits =
        pack_gas_values(builder.verification_gas_limit, builder.call_gas_limit);

    // Pack gas fees: maxPriorityFeePerGas (high) and maxFeePerGas (low)
    let gas_fees = pack_gas_values(builder.max_priority_fee_per_gas, builder.max_fee_per_gas);

    PackedUserOperation {
        sender: builder.sender,
        nonce: builder.nonce,
        initCode: Bytes::from(builder.init_code.clone()),
        callData: Bytes::from(builder.call_data.clone()),
        accountGasLimits: account_gas_limits,
        preVerificationGas: builder.pre_verification_gas,
        gasFees: gas_fees,
        paymasterAndData: Bytes::from(builder.paymaster_and_data.clone()),
        signature: Bytes::default(),
    }
}

/// Get the ERC-4337 EntryPoint address for a given chain
pub fn get_entry_point_address(chain_id: u64) -> Option<EthAddress> {
    match chain_id {
        // v0.8.0 EntryPoint is deployed at this address on Base and other chains
        8453 => {
            // Base - use v0.8 EntryPoint
            EthAddress::from_str("0x4337084D9E255Ff0702461CF8895CE9E3b5Ff108").ok()
        }
        // v0.6.0 EntryPoint for other chains (keeping for compatibility)
        1 | 10 | 137 | 42161 => {
            EthAddress::from_str("0x5FF137D4b0FDCD49DcA30c7CF57E578a026d2789").ok()
        }
        // Sepolia testnet
        11155111 => EthAddress::from_str("0x5FF137D4b0FDCD49DcA30c7CF57E578a026d2789").ok(),
        _ => None,
    }
}

/// Known paymaster addresses by chain
pub fn get_known_paymaster(chain_id: u64) -> Option<EthAddress> {
    match chain_id {
        8453 => {
            // Base
            // Circle's USDC paymaster on Base
            EthAddress::from_str("0x0578cFB241215b77442a541325d6A4E6dFE700Ec").ok()
        }
        _ => None,
    }
}

/// Structure for EIP-2612 permit data
#[derive(Debug, Clone)]
pub struct PermitData {
    pub owner: EthAddress,
    pub spender: EthAddress,
    pub value: U256,
    pub nonce: U256,
    pub deadline: U256,
}

/// Generate EIP-2612 permit signature for USDC
pub fn generate_eip2612_permit_signature<S: Signer>(
    permit_data: &PermitData,
    token_address: EthAddress,
    chain_id: u64,
    signer: &S,
) -> Result<Vec<u8>, WalletError> {
    use sha3::{Digest, Keccak256};

    // EIP-712 Domain Separator
    // keccak256("EIP712Domain(string name,string version,uint256 chainId,address verifyingContract)")
    let domain_type_hash = Keccak256::digest(
        b"EIP712Domain(string name,string version,uint256 chainId,address verifyingContract)",
    );

    // USDC uses "USD Coin" and version "2"
    let name_hash = Keccak256::digest(b"USD Coin");
    let version_hash = Keccak256::digest(b"2");

    // Build domain separator
    let mut domain_data = Vec::new();
    domain_data.extend_from_slice(&domain_type_hash);
    domain_data.extend_from_slice(&name_hash);
    domain_data.extend_from_slice(&version_hash);
    domain_data.extend_from_slice(&U256::from(chain_id).to_be_bytes::<32>());
    domain_data.extend_from_slice(token_address.as_slice());
    let domain_separator = Keccak256::digest(&domain_data);

    // Permit type hash
    // keccak256("Permit(address owner,address spender,uint256 value,uint256 nonce,uint256 deadline)")
    let permit_type_hash = Keccak256::digest(
        b"Permit(address owner,address spender,uint256 value,uint256 nonce,uint256 deadline)",
    );

    // Build permit struct hash
    let mut permit_data_encoded = Vec::new();
    permit_data_encoded.extend_from_slice(&permit_type_hash);
    permit_data_encoded.extend_from_slice(permit_data.owner.as_slice());
    permit_data_encoded.extend_from_slice(permit_data.spender.as_slice());
    permit_data_encoded.extend_from_slice(&permit_data.value.to_be_bytes::<32>());
    permit_data_encoded.extend_from_slice(&permit_data.nonce.to_be_bytes::<32>());
    permit_data_encoded.extend_from_slice(&permit_data.deadline.to_be_bytes::<32>());
    let permit_struct_hash = Keccak256::digest(&permit_data_encoded);

    // Build final message hash for EIP-712
    let mut message = Vec::new();
    message.push(0x19);
    message.push(0x01);
    message.extend_from_slice(&domain_separator);
    message.extend_from_slice(&permit_struct_hash);
    let message_hash = Keccak256::digest(&message);

    // Sign the hash (raw signature without prefix)
    // We need to sign the raw hash, not use sign_message which adds prefix
    // For now, we'll use sign_message and strip the prefix behavior
    // TODO: Add raw hash signing to Signer trait
    let signature = signer.sign_message(&message_hash)?;

    Ok(signature)
}

/// Get the current permit nonce for an address from USDC contract
pub fn get_usdc_permit_nonce(
    token_address: &str,
    owner: EthAddress,
    provider: &Provider,
) -> Result<U256, WalletError> {
    // USDC has a nonces(address) function
    // Function selector: 0x7ecebe00
    let mut call_data = Vec::new();
    call_data.extend_from_slice(&hex::decode("7ecebe00").unwrap());
    call_data.extend_from_slice(&[0u8; 12]); // Pad address to 32 bytes
    call_data.extend_from_slice(owner.as_slice());

    let token = resolve_name(token_address, provider.chain_id)?;
<<<<<<< HEAD
    
    // Create a transaction request for the call
    let tx = TransactionRequest {
        to: Some(TxKind::Call(token)),
        input: call_data.into(),
        ..Default::default()
    };
    
    // Make the call
    let result = provider.call(tx, None)?;
    
=======

    // Make the call
    let result = provider.call(token, call_data, None)?;

>>>>>>> 7fabf09f
    // Parse the result as U256
    if result.len() >= 32 {
        Ok(U256::from_be_slice(&result[..32]))
    } else {
        Err(WalletError::TransactionError(
            "Invalid nonce response".to_string(),
        ))
    }
}

/// Encode paymaster data for USDC payment with EIP-2612 permit
/// The format is: paymaster address (20 bytes) + paymaster-specific data
pub fn encode_usdc_paymaster_data_with_permit<S: Signer>(
    paymaster: EthAddress,
    token_address: EthAddress,
    tba_address: EthAddress,
    _max_cost: U256,
    provider: &Provider,
    signer: &S,
) -> Result<Vec<u8>, WalletError> {
    // Start with paymaster address (20 bytes)
    let mut data = Vec::new();
    data.extend_from_slice(paymaster.as_slice());

    // Add paymaster-specific data for Circle's TokenPaymaster v0.8
    // Format: encodePacked([uint8, address, uint256, bytes])
    // - uint8: mode (0 for permit mode)
    // - address: USDC token address
    // - uint256: permit amount
    // - bytes: permit signature

    // Mode byte (0 for permit mode)
    data.push(0u8);

    // Token address (USDC)
    data.extend_from_slice(token_address.as_slice());

    // Permit amount - use a reasonable amount for gas payment (10 USDC worth)
    let permit_amount = U256::from(10_000_000u64); // 10 USDC (6 decimals)
    data.extend_from_slice(&permit_amount.to_be_bytes::<32>());

    // Generate EIP-2612 permit signature
    // Get current nonce from USDC contract
    let nonce = get_usdc_permit_nonce(&token_address.to_string(), tba_address, provider)?;

    // Set deadline to 1 hour from now
    let deadline = U256::from(
        std::time::SystemTime::now()
            .duration_since(std::time::UNIX_EPOCH)
            .unwrap()
            .as_secs()
            + 3600,
    );

    let permit_data = PermitData {
        owner: tba_address,
        spender: paymaster,
        value: permit_amount,
        nonce,
        deadline,
    };

    let permit_signature =
        generate_eip2612_permit_signature(&permit_data, token_address, provider.chain_id, signer)?;

    // Append the permit signature
    data.extend_from_slice(&permit_signature);

    Ok(data)
}

/// Encode paymaster data for USDC payment (simplified version without permit for testing)
/// The format is: paymaster address (20 bytes) + paymaster-specific data
pub fn encode_usdc_paymaster_data(
    paymaster: EthAddress,
    token_address: EthAddress,
    _max_cost: U256,
) -> Vec<u8> {
    // For now, return a simplified version that we can use for testing
    // The real implementation should use encode_usdc_paymaster_data_with_permit
    let mut data = Vec::new();
    data.extend_from_slice(paymaster.as_slice());

    // Mode byte (0 for permit mode)
    data.push(0u8);

    // Token address (USDC)
    data.extend_from_slice(token_address.as_slice());

    // Permit amount
    let permit_amount = U256::from(10_000_000u64); // 10 USDC
    data.extend_from_slice(&permit_amount.to_be_bytes::<32>());

    // For testing, add a dummy 65-byte signature
    // In production, this should be a real EIP-2612 permit signature
    data.extend_from_slice(&[0u8; 65]);

    data
}<|MERGE_RESOLUTION|>--- conflicted
+++ resolved
@@ -2630,7 +2630,6 @@
     call_data.extend_from_slice(owner.as_slice());
 
     let token = resolve_name(token_address, provider.chain_id)?;
-<<<<<<< HEAD
     
     // Create a transaction request for the call
     let tx = TransactionRequest {
@@ -2642,12 +2641,6 @@
     // Make the call
     let result = provider.call(tx, None)?;
     
-=======
-
-    // Make the call
-    let result = provider.call(token, call_data, None)?;
-
->>>>>>> 7fabf09f
     // Parse the result as U256
     if result.len() >= 32 {
         Ok(U256::from_be_slice(&result[..32]))
